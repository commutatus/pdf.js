--- conflicted
+++ resolved
@@ -2146,11 +2146,7 @@
 );
 
 function packageJson() {
-<<<<<<< HEAD
-  const VERSION = "5.0.5";
-=======
-  const VERSION = "5.0.6";
->>>>>>> 9e573b5d
+  const VERSION = "5.0.7";
 
   const DIST_NAME = "@commutatus/pdfjs-dist";
   const DIST_DESCRIPTION = "Experimental build of Mozilla's PDF.js library.";
