/* -*- Mode: Java; tab-width: 4; indent-tabs-mode: nil; c-basic-offset: 4 -*- /
/* vim: set shiftwidth=4 tabstop=8 autoindent cindent expandtab: */

"use strict";

var ERRORS = 0, WARNINGS = 1, TODOS = 5;
var verbosity = WARNINGS;

function log(msg) {
    if (console && console.log)
        console.log(msg);
    else if (print)
        print(msg);
}

function warn(msg) {
    if (verbosity >= WARNINGS)
        log("Warning: "+ msg);
}

function error(msg) {
    console.trace();
    throw new Error(msg);
}

function TODO(what) {
    if (verbosity >= TODOS)
        log("TODO: "+ what);
}

function malformed(msg) {
    error("Malformed PDF: "+ msg);
}

function assert(cond, msg) {
    if (!cond)
        error(msg);
}

// In a well-formed PDF, |cond| holds.  If it doesn't, subsequent
// behavior is undefined.
function assertWellFormed(cond, msg) {
    if (!cond)
        malformed(msg);
}

function shadow(obj, prop, value) {
    Object.defineProperty(obj, prop, { value: value, enumerable: true });
    return value;
}

var Stream = (function() {
    function constructor(arrayBuffer, start, length, dict) {
        this.bytes = Uint8Array(arrayBuffer);
        this.start = start || 0;
        this.pos = this.start;
        this.end = (start + length) || this.bytes.byteLength;
        this.dict = dict;
    }

    constructor.prototype = {
        get length() {
            return this.end - this.start;
        },
        getByte: function() {
            var bytes = this.bytes;
            if (this.pos >= this.end)
                return -1;
            return bytes[this.pos++];
        },
        // returns subarray of original buffer
        // should only be read
        getBytes: function(length) {
            var bytes = this.bytes;
            var pos = this.pos;
            var end = pos + length;
            var strEnd = this.end;
            if (end > strEnd)
                end = strEnd;
            
            this.pos = end;
            return bytes.subarray(pos, end);
        },
        lookChar: function() {
            var bytes = this.bytes;
            if (this.pos >= this.end)
                return;
            return String.fromCharCode(bytes[this.pos]);
        },
        getChar: function() {
            var ch = this.lookChar();
            if (!ch)
                return ch;
            this.pos++;
            return ch;
        },
        skip: function(n) {
            if (!n && !IsNum(n))
                n = 1;
            this.pos += n;
        },
        reset: function() {
            this.pos = this.start;
        },
        moveStart: function() {
            this.start = this.pos;
        },
        makeSubStream: function(start, length, dict) {
            return new Stream(this.bytes.buffer, start, length, dict);
        }
    };

    return constructor;
})();

var StringStream = (function() {
    function constructor(str) {
        var length = str.length;
        var bytes = Uint8Array(length);
        for (var n = 0; n < length; ++n)
            bytes[n] = str.charCodeAt(n);
        Stream.call(this, bytes);
    }

    constructor.prototype = Stream.prototype;

    return constructor;
})();

var FlateStream = (function() {
    const codeLenCodeMap = Uint32Array([
        16, 17, 18, 0, 8, 7, 9, 6, 10, 5, 11, 4, 12, 3, 13, 2, 14, 1, 15
    ]);

    const lengthDecode = Uint32Array([
        0x00003, 0x00004, 0x00005, 0x00006, 0x00007, 0x00008, 0x00009,
        0x0000a, 0x1000b, 0x1000d, 0x1000f, 0x10011, 0x20013, 0x20017,
        0x2001b, 0x2001f, 0x30023, 0x3002b, 0x30033, 0x3003b, 0x40043,
        0x40053, 0x40063, 0x40073, 0x50083, 0x500a3, 0x500c3, 0x500e3,
        0x00102, 0x00102, 0x00102
    ]);

    const distDecode = Uint32Array([
        0x00001, 0x00002, 0x00003, 0x00004, 0x10005, 0x10007, 0x20009,
        0x2000d, 0x30011, 0x30019, 0x40021, 0x40031, 0x50041, 0x50061,
        0x60081, 0x600c1, 0x70101, 0x70181, 0x80201, 0x80301, 0x90401,
        0x90601, 0xa0801, 0xa0c01, 0xb1001, 0xb1801, 0xc2001, 0xc3001,
        0xd4001, 0xd6001
    ]);

    const fixedLitCodeTab = [Uint32Array([
        0x70100, 0x80050, 0x80010, 0x80118, 0x70110, 0x80070, 0x80030,
        0x900c0, 0x70108, 0x80060, 0x80020, 0x900a0, 0x80000, 0x80080,
        0x80040, 0x900e0, 0x70104, 0x80058, 0x80018, 0x90090, 0x70114,
        0x80078, 0x80038, 0x900d0, 0x7010c, 0x80068, 0x80028, 0x900b0,
        0x80008, 0x80088, 0x80048, 0x900f0, 0x70102, 0x80054, 0x80014,
        0x8011c, 0x70112, 0x80074, 0x80034, 0x900c8, 0x7010a, 0x80064,
        0x80024, 0x900a8, 0x80004, 0x80084, 0x80044, 0x900e8, 0x70106,
        0x8005c, 0x8001c, 0x90098, 0x70116, 0x8007c, 0x8003c, 0x900d8,
        0x7010e, 0x8006c, 0x8002c, 0x900b8, 0x8000c, 0x8008c, 0x8004c,
        0x900f8, 0x70101, 0x80052, 0x80012, 0x8011a, 0x70111, 0x80072,
        0x80032, 0x900c4, 0x70109, 0x80062, 0x80022, 0x900a4, 0x80002,
        0x80082, 0x80042, 0x900e4, 0x70105, 0x8005a, 0x8001a, 0x90094,
        0x70115, 0x8007a, 0x8003a, 0x900d4, 0x7010d, 0x8006a, 0x8002a,
        0x900b4, 0x8000a, 0x8008a, 0x8004a, 0x900f4, 0x70103, 0x80056,
        0x80016, 0x8011e, 0x70113, 0x80076, 0x80036, 0x900cc, 0x7010b,
        0x80066, 0x80026, 0x900ac, 0x80006, 0x80086, 0x80046, 0x900ec,
        0x70107, 0x8005e, 0x8001e, 0x9009c, 0x70117, 0x8007e, 0x8003e,
        0x900dc, 0x7010f, 0x8006e, 0x8002e, 0x900bc, 0x8000e, 0x8008e,
        0x8004e, 0x900fc, 0x70100, 0x80051, 0x80011, 0x80119, 0x70110,
        0x80071, 0x80031, 0x900c2, 0x70108, 0x80061, 0x80021, 0x900a2,
        0x80001, 0x80081, 0x80041, 0x900e2, 0x70104, 0x80059, 0x80019,
        0x90092, 0x70114, 0x80079, 0x80039, 0x900d2, 0x7010c, 0x80069,
        0x80029, 0x900b2, 0x80009, 0x80089, 0x80049, 0x900f2, 0x70102,
        0x80055, 0x80015, 0x8011d, 0x70112, 0x80075, 0x80035, 0x900ca,
        0x7010a, 0x80065, 0x80025, 0x900aa, 0x80005, 0x80085, 0x80045,
        0x900ea, 0x70106, 0x8005d, 0x8001d, 0x9009a, 0x70116, 0x8007d,
        0x8003d, 0x900da, 0x7010e, 0x8006d, 0x8002d, 0x900ba, 0x8000d,
        0x8008d, 0x8004d, 0x900fa, 0x70101, 0x80053, 0x80013, 0x8011b,
        0x70111, 0x80073, 0x80033, 0x900c6, 0x70109, 0x80063, 0x80023,
        0x900a6, 0x80003, 0x80083, 0x80043, 0x900e6, 0x70105, 0x8005b,
        0x8001b, 0x90096, 0x70115, 0x8007b, 0x8003b, 0x900d6, 0x7010d,
        0x8006b, 0x8002b, 0x900b6, 0x8000b, 0x8008b, 0x8004b, 0x900f6,
        0x70103, 0x80057, 0x80017, 0x8011f, 0x70113, 0x80077, 0x80037,
        0x900ce, 0x7010b, 0x80067, 0x80027, 0x900ae, 0x80007, 0x80087,
        0x80047, 0x900ee, 0x70107, 0x8005f, 0x8001f, 0x9009e, 0x70117,
        0x8007f, 0x8003f, 0x900de, 0x7010f, 0x8006f, 0x8002f, 0x900be,
        0x8000f, 0x8008f, 0x8004f, 0x900fe, 0x70100, 0x80050, 0x80010,
        0x80118, 0x70110, 0x80070, 0x80030, 0x900c1, 0x70108, 0x80060,
        0x80020, 0x900a1, 0x80000, 0x80080, 0x80040, 0x900e1, 0x70104,
        0x80058, 0x80018, 0x90091, 0x70114, 0x80078, 0x80038, 0x900d1,
        0x7010c, 0x80068, 0x80028, 0x900b1, 0x80008, 0x80088, 0x80048,
        0x900f1, 0x70102, 0x80054, 0x80014, 0x8011c, 0x70112, 0x80074,
        0x80034, 0x900c9, 0x7010a, 0x80064, 0x80024, 0x900a9, 0x80004,
        0x80084, 0x80044, 0x900e9, 0x70106, 0x8005c, 0x8001c, 0x90099,
        0x70116, 0x8007c, 0x8003c, 0x900d9, 0x7010e, 0x8006c, 0x8002c,
        0x900b9, 0x8000c, 0x8008c, 0x8004c, 0x900f9, 0x70101, 0x80052,
        0x80012, 0x8011a, 0x70111, 0x80072, 0x80032, 0x900c5, 0x70109,
        0x80062, 0x80022, 0x900a5, 0x80002, 0x80082, 0x80042, 0x900e5,
        0x70105, 0x8005a, 0x8001a, 0x90095, 0x70115, 0x8007a, 0x8003a,
        0x900d5, 0x7010d, 0x8006a, 0x8002a, 0x900b5, 0x8000a, 0x8008a,
        0x8004a, 0x900f5, 0x70103, 0x80056, 0x80016, 0x8011e, 0x70113,
        0x80076, 0x80036, 0x900cd, 0x7010b, 0x80066, 0x80026, 0x900ad,
        0x80006, 0x80086, 0x80046, 0x900ed, 0x70107, 0x8005e, 0x8001e,
        0x9009d, 0x70117, 0x8007e, 0x8003e, 0x900dd, 0x7010f, 0x8006e,
        0x8002e, 0x900bd, 0x8000e, 0x8008e, 0x8004e, 0x900fd, 0x70100,
        0x80051, 0x80011, 0x80119, 0x70110, 0x80071, 0x80031, 0x900c3,
        0x70108, 0x80061, 0x80021, 0x900a3, 0x80001, 0x80081, 0x80041,
        0x900e3, 0x70104, 0x80059, 0x80019, 0x90093, 0x70114, 0x80079,
        0x80039, 0x900d3, 0x7010c, 0x80069, 0x80029, 0x900b3, 0x80009,
        0x80089, 0x80049, 0x900f3, 0x70102, 0x80055, 0x80015, 0x8011d,
        0x70112, 0x80075, 0x80035, 0x900cb, 0x7010a, 0x80065, 0x80025,
        0x900ab, 0x80005, 0x80085, 0x80045, 0x900eb, 0x70106, 0x8005d,
        0x8001d, 0x9009b, 0x70116, 0x8007d, 0x8003d, 0x900db, 0x7010e,
        0x8006d, 0x8002d, 0x900bb, 0x8000d, 0x8008d, 0x8004d, 0x900fb,
        0x70101, 0x80053, 0x80013, 0x8011b, 0x70111, 0x80073, 0x80033,
        0x900c7, 0x70109, 0x80063, 0x80023, 0x900a7, 0x80003, 0x80083,
        0x80043, 0x900e7, 0x70105, 0x8005b, 0x8001b, 0x90097, 0x70115,
        0x8007b, 0x8003b, 0x900d7, 0x7010d, 0x8006b, 0x8002b, 0x900b7,
        0x8000b, 0x8008b, 0x8004b, 0x900f7, 0x70103, 0x80057, 0x80017,
        0x8011f, 0x70113, 0x80077, 0x80037, 0x900cf, 0x7010b, 0x80067,
        0x80027, 0x900af, 0x80007, 0x80087, 0x80047, 0x900ef, 0x70107,
        0x8005f, 0x8001f, 0x9009f, 0x70117, 0x8007f, 0x8003f, 0x900df,
        0x7010f, 0x8006f, 0x8002f, 0x900bf, 0x8000f, 0x8008f, 0x8004f,
        0x900ff
    ]), 9];

    const fixedDistCodeTab = [Uint32Array([
        0x50000, 0x50010, 0x50008, 0x50018, 0x50004, 0x50014, 0x5000c,
        0x5001c, 0x50002, 0x50012, 0x5000a, 0x5001a, 0x50006, 0x50016,
        0x5000e, 0x00000, 0x50001, 0x50011, 0x50009, 0x50019, 0x50005,
        0x50015, 0x5000d, 0x5001d, 0x50003, 0x50013, 0x5000b, 0x5001b,
        0x50007, 0x50017, 0x5000f, 0x00000
    ]), 5];

    function constructor(stream) {
        this.stream = stream;
        this.dict = stream.dict;
        var cmf = stream.getByte();
        var flg = stream.getByte();
        if (cmf == -1 || flg == -1)
            error("Invalid header in flate stream");
        if ((cmf & 0x0f) != 0x08)
            error("Unknown compression method in flate stream");
        if ((((cmf << 8) + flg) % 31) != 0)
            error("Bad FCHECK in flate stream");
        if (flg & 0x20)
            error("FDICT bit set in flate stream");
        this.eof = false;
        this.codeSize = 0;
        this.codeBuf = 0;
        
        this.pos = 0;
        this.bufferLength = 0;
    }

    constructor.prototype = {
        getBits: function(bits) {
            var stream = this.stream;
            var codeSize = this.codeSize;
            var codeBuf = this.codeBuf;
            var b;
            while (codeSize < bits) {
                if ((b = stream.getByte()) == -1)
                    error("Bad encoding in flate stream");
                codeBuf |= b << codeSize;
                codeSize += 8;
            }
            b = codeBuf & ((1 << bits) - 1);
            this.codeBuf = codeBuf >> bits;
            this.codeSize = codeSize -= bits;
            return b;
        },
        getCode: function(table) {
            var codes = table[0];
            var maxLen = table[1];
            var codeSize = this.codeSize;
            var codeBuf = this.codeBuf;
            var stream = this.stream;
            while (codeSize < maxLen) {
                var b;
                if ((b = stream.getByte()) == -1)
                    error("Bad encoding in flate stream");
                codeBuf |= (b << codeSize);
                codeSize += 8;
            }
            var code = codes[codeBuf & ((1 << maxLen) - 1)];
            var codeLen = code >> 16;
            var codeVal = code & 0xffff;
            if (codeSize == 0|| codeSize < codeLen || codeLen == 0)
                error("Bad encoding in flate stream");
            this.codeBuf = (codeBuf >> codeLen);
            this.codeSize = (codeSize - codeLen);
            return codeVal;
        },
        ensureBuffer: function(requested) {
            var buffer = this.buffer;
            var current = buffer ? buffer.byteLength : 0;
            if (requested < current)
                return buffer;
            var size = 512;
            while (size < requested)
                size <<= 1;
            var buffer2 = Uint8Array(size);
            for (var i = 0; i < current; ++i)
                buffer2[i] = buffer[i];
            return this.buffer = buffer2;
        },
        getByte: function() {
            var bufferLength = this.bufferLength;
            var pos = this.pos;
            if (bufferLength <= pos) {
                if (this.eof)
                    return;
                this.readBlock();
            }
            return this.buffer[this.pos++];
        },
        getBytes: function(length) {
            var pos = this.pos;

            while (!this.eof && this.bufferLength < pos + length)
                this.readBlock();

            var end = pos + length;
            var bufEnd = this.bufferLength;

            if (end > bufEnd)
                end = bufEnd;

            this.pos = end;
            return this.buffer.subarray(pos, end)
        },
        lookChar: function() {
            var bufferLength = this.bufferLength;
            var pos = this.pos;
            if (bufferLength <= pos) {
                if (this.eof)
                    return;
                this.readBlock();
            }
            return String.fromCharCode(this.buffer[pos]);
        },
        getChar: function() {
            var ch = this.lookChar();
            if (!ch)
                return;
            this.pos++;
            return ch;
        },
        skip: function(n) {
            if (!n)
                n = 1;
            while (n-- > 0)
                this.getChar();
        },
        generateHuffmanTable: function(lengths) {
            var n = lengths.length;

            // find max code length
            var maxLen = 0;
            for (var i = 0; i < n; ++i) {
                if (lengths[i] > maxLen)
                    maxLen = lengths[i];
            }

            // build the table
            var size = 1 << maxLen;
            var codes = Uint32Array(size);
            for (var len = 1, code = 0, skip = 2;
                 len <= maxLen;
                 ++len, code <<= 1, skip <<= 1) {
                for (var val = 0; val < n; ++val) {
                    if (lengths[val] == len) {
                        // bit-reverse the code
                        var code2 = 0;
                        var t = code;
                        for (var i = 0; i < len; ++i) {
                            code2 = (code2 << 1) | (t & 1);
                            t >>= 1;
                        }

                        // fill the table entries
                        for (var i = code2; i < size; i += skip)
                            codes[i] = (len << 16) | val;

                        ++code;
                    }
                }
            }

            return [codes, maxLen];
        },
        readBlock: function() {
            function repeat(stream, array, len, offset, what) {
                var repeat = stream.getBits(len) + offset;
                while (repeat-- > 0)
                    array[i++] = what;
            }

            var stream = this.stream;

            // read block header
            var hdr = this.getBits(3);
            if (hdr & 1)
                this.eof = true;
            hdr >>= 1;

            var b;
            if (hdr == 0) { // uncompressed block
                if ((b = stream.getByte()) == -1)
                    error("Bad block header in flate stream");
                var blockLen = b;
                if ((b = stream.getByte()) == -1)
                    error("Bad block header in flate stream");
                blockLen |= (b << 8);
                if ((b = stream.getByte()) == -1)
                    error("Bad block header in flate stream");
                var check = b;
                if ((b = stream.getByte()) == -1)
                    error("Bad block header in flate stream");
                check |= (b << 8);
                if (check != (~this.blockLen & 0xffff))
                    error("Bad uncompressed block length in flate stream");
                var bufferLength = this.bufferLength;
                var buffer = this.ensureBuffer(bufferLength + blockLen);
                this.bufferLength = bufferLength + blockLen;
                for (var n = bufferLength; n < blockLen; ++n) {
                    if ((b = stream.getByte()) == -1) {
                        this.eof = true;
                        break;
                    }
                    buffer[n] = b;
                }
                return;
            }

            var litCodeTable;
            var distCodeTable;
            if (hdr == 1) { // compressed block, fixed codes
                litCodeTable = fixedLitCodeTab;
                distCodeTable = fixedDistCodeTab;
            } else if (hdr == 2) { // compressed block, dynamic codes
                var numLitCodes = this.getBits(5) + 257;
                var numDistCodes = this.getBits(5) + 1;
                var numCodeLenCodes = this.getBits(4) + 4;

                // build the code lengths code table
                var codeLenCodeLengths = Array(codeLenCodeMap.length);
                var i = 0;
                while (i < numCodeLenCodes)
                    codeLenCodeLengths[codeLenCodeMap[i++]] = this.getBits(3);
                var codeLenCodeTab = this.generateHuffmanTable(codeLenCodeLengths);

                // build the literal and distance code tables
                var len = 0;
                var i = 0;
                var codes = numLitCodes + numDistCodes;
                var codeLengths = new Array(codes);
                while (i < codes) {
                    var code = this.getCode(codeLenCodeTab);
                    if (code == 16) {
                        repeat(this, codeLengths, 2, 3, len);
                    } else if (code == 17) {
                        repeat(this, codeLengths, 3, 3, len = 0);
                    } else if (code == 18) {
                        repeat(this, codeLengths, 7, 11, len = 0);
                    } else {
                        codeLengths[i++] = len = code;
                    }
                }

                litCodeTable = this.generateHuffmanTable(codeLengths.slice(0, numLitCodes));
                distCodeTable = this.generateHuffmanTable(codeLengths.slice(numLitCodes, codes));
            } else {
                error("Unknown block type in flate stream");
            }

            var pos = this.bufferLength;
            while (true) {
                var code1 = this.getCode(litCodeTable);
                if (code1 == 256) {
                    this.bufferLength = pos;
                    return;
                }
                if (code1 < 256) {
                    var buffer = this.ensureBuffer(pos + 1);
                    buffer[pos++] = code1;
                } else {
                    code1 -= 257;
                    code1 = lengthDecode[code1];
                    var code2 = code1 >> 16;
                    if (code2 > 0)
                        code2 = this.getBits(code2);
                    var len = (code1 & 0xffff) + code2;
                    code1 = this.getCode(distCodeTable);
                    code1 = distDecode[code1];
                    code2 = code1 >> 16;
                    if (code2 > 0)
                        code2 = this.getBits(code2);
                    var dist = (code1 & 0xffff) + code2;
                    var buffer = this.ensureBuffer(pos + len);
                    for (var k = 0; k < len; ++k, ++pos)
                        buffer[pos] = buffer[pos - dist];
                }
            }
        }
    };

    return constructor;
})();

<<<<<<< HEAD
var FilterPredictor = (function() {
    function constructor(str, type, width, colors, bits) {
        this.str = str;
        this.dict = str.dict;

        this.type = type;
        this.width = width;
        this.colors = colors;
        this.bits = bits;
        
        this.nVals = width * colors;
        var pixBytes = (colors * bits + 7) >> 3;
        this.pixBytes = pixBytes;
        var rowBytes = ((width * colors * bits + 7) >> 3) + pixBytes;
        this.rowBytes = rowBytes;

        if (width < 0 || colors < 0 || bits < 0 ||bits > 16)
            error("Invalid predictor");
        
        var prevLine = [];
        for (var i = 0; i < rowBytes; ++i)
            prevLine.push(0);
        this.prevLine = prevLine;
        this.prevIdx = rowBytes;
    }

    constructor.prototype = {
        getByte: function() {
            if (this.prevIdx >= this.rowBytes) {
                if(!this.getNextLine())
                    return;
            }
            return this.prevLine[this.prevIdx++];
        },
        getBytes: function(length) {
            var buf = new Uint8Array(length);
            for (var i = 0; i < length; ++i)
                buf[i] = this.getByte();
            return buf;
        },
        getNextLine: function() {
            if (this.type >= 10) {
                var curType = this.str.getByte();
                if (!curType)
                    return;
                curType += 10;
            } else {
                var curType = this.type;
            }

            var line = [];
            for (var i = 0; i < this.rowBytes - this.pixBytes; i++)
                line.push(this.str.getByte());

            var pixBytes = this.pixBytes;
            var rowBytes = this.rowBytes;
            var prevLine = this.prevLine;

            var upLeftBuf = [];
            for (var i = 0, ii = pixBytes + 1; i < ii; ++i)
                upLeftBuf.push(0);
            
            for (var i = pixBytes, ii = rowBytes + pixBytes + 1; i < ii; ++i) {
                for (var j = pixBytes; j > 0; --j) {
                    upLeftBuf[j] = upLeftBuf[j - 1];
                }
                upLeftBuf[0] = prevLine[i];

                var c = line[i - pixBytes];
                if (c == undefined) {
                    if (i > pixBytes)
                        break;
                    return;
                }
                switch (curType) {
                case 11:
                    prevLine[i] = prevLine[i - pixBytes] + c;
                    break;
                case 12:
                    prevLine[i] = prevLine[i] + c;
                    break;
                case 13:
                    prevLine[i] = ((prevLine[i - pixBytes] 
                                + prevLine[i]) >> 1) + c;
                    break;
                case 14:
                    var left = prevLine[i - pixBytes];
                    var up = prevLine[i];
                    var upLeft = upLeftBuf[pixBytes];
                    var p = left + up - upLeft;

                    var pa = p - left;
                    if (pa < 0)
                        pa = -pa;
                    var pb = p - up;
                    if (pb < 0)
                        pb = -pb;
                    var pc = p - upLeft;
                    if (pc < 0)
                        pc = -pc;

                    if (pa <= pb && pa <= pc)
                        prevLine[i] = left + c;
                    else if (pb <= pc)
                        prevLine[i] = up + c;
                    else
                        prevLine[i] = upLeft + c;
                    break;
                case 10:
                default:
                    prevLine[i] = c;
                    break;
                }
            }
            var bits = this.bits;
            var colors = this.colors;

            if (curType === 2) {
                if (bits === 1) {
                    var inbuf = prevLine[pixBytes - 1];
                    for (var i = pixBytes; i < rowBytes; i+= 8) {
                        inBuf = (inBuf << 8) | prevLine[i];
                        prevLine[i] ^= inBuf >> colors; 
                    }
                } else if (bits === 8) {
                    for (var i = pixBytes; i < rowBytes; ++i)
                        prevLine[i] += prevLine[i - colors];
                } else {
                    for (var i = 0, ii = colors + 1; i < ii; ++i)
                        upLeftBuf[i] = 0;
                    var bitMask = (1 << bits) - 1;
                    var inbuf = 0, outbut = 0;
                    var inbits = 0, outbits = 0;
                    var j = pixBytes, k = pixBytes;
                    var width = this.width;
                    for (var i = 0; i < width; ++i) {
                        for (var kk = 0; kk < colors; ++kk) {
                            if (inbits < bits) {
                                inbuf = (inbuf << 8) | (prevLine[j++] & 255);
                                inbits += 8;
                            }
                            upLeftBuf[kk] = (upLeftBuf[kk] + (inbuf >> 
                                        (inbits - bits))) & bitMask;
                            inbits -= bits;
                            outbuf = (outbuf << bits) | upLeftBuf[kk];
                            outbits += bits;
                            if (outbits >= 8) {
                                prevLine[k++] = (outbuf >> (outbits - 8));
                                outbits -= 8;
                            }
                        }
                    }
                    if (outbits > 0) {
                        prevLine[k++] = (outbuf << (8 - outbits)) +
                            (inbuf & ((1 << (8 - outbits)) - 1))
                    }
                }
            }
            this.prevIdx = pixBytes;
            return true;
=======
var PredictorStream = (function() {
    function constructor(stream, params) {
        this.stream = stream;
        this.predictor = params.get("Predictor") || 1;
        if (this.predictor <= 1) {
            return stream; // no prediction
        }
        if (params.has("EarlyChange")) {
            error("EarlyChange predictor parameter is not supported");
        }
        this.colors = params.get("Colors") || 1;
        this.bitsPerComponent = params.get("BitsPerComponent") || 8;
        this.columns = params.get("Columns") || 1;
        if (this.colors !== 1 || this.bitsPerComponent !== 8) {
            error("Multi-color and multi-byte predictors are not supported");
        }
        if (this.predictor < 10 || this.predictor > 15) {
            error("Unsupported predictor");
        }
        this.currentRow = new Uint8Array(this.columns);
        this.pos = 0;
        this.bufferLength = 0;
    }

    constructor.prototype = {
        readRow : function() {
            var lastRow = this.currentRow;
            var predictor = this.stream.getByte();
            var currentRow = this.stream.getBytes(this.columns), i;
            switch (predictor) {
            default:
                error("Unsupported predictor");
                break;
            case 0:
                break;
            case 2:
                for (i = 0; i < currentRow.length; ++i) {
                  currentRow[i] = (lastRow[i] + currentRow[i]) & 0xFF;
                }
                break;
            }
            this.pos = 0;
            this.bufferLength = currentRow.length;
            this.currentRow = currentRow;
        },
        getByte : function() {
            if (this.pos >= this.bufferLength) {
               this.readRow();
            }
            return this.currentRow[this.pos++];
        },
        getBytes : function(n) {
            var i, bytes;
            bytes = new Uint8Array(n);
            for (i = 0; i < n; ++i) {
              if (this.pos >= this.bufferLength) {
                this.readRow();
              }
              bytes[i] = this.currentRow[this.pos++];
            }
            return bytes;
        },
        getChar : function() {
            return String.formCharCode(this.getByte());
        },
        lookChar : function() {
            if (this.pos >= this.bufferLength) {
               this.readRow();
            }
            return String.formCharCode(this.currentRow[this.pos]);
        },
        skip : function(n) {
            var i;
            if (!n) {
                n = 1;
            }
            while (n > this.bufferLength - this.pos) {
                n -= this.bufferLength - this.pos;
                this.readRow();
                if (this.bufferLength === 0) break;
            }
            this.pos += n;
>>>>>>> e99dad9b
        }
    };

    return constructor;
})();

var DecryptStream = (function() {
    function constructor(str, fileKey, encAlgorithm, keyLength) {
        TODO("decrypt stream is not implemented");
    }

    constructor.prototype = Stream.prototype;

    return constructor;
})();

var Name = (function() {
    function constructor(name) {
        this.name = name;
    }

    constructor.prototype = {
<<<<<<< HEAD
        toString: function() {
                      return this.name;
                  }
=======
>>>>>>> e99dad9b
    };

    return constructor;
})();

var Cmd = (function() {
    function constructor(cmd) {
        this.cmd = cmd;
    }

    constructor.prototype = {
<<<<<<< HEAD
        toString: function() {
                      return this.cmd;
                  }
=======
>>>>>>> e99dad9b
    };

    return constructor;
})();

var Dict = (function() {
    function constructor() {
        this.map = Object.create(null);
    }

    constructor.prototype = {
        get: function(key) {
                 return this.map[key];
             },
    get2: function(key1, key2) {
              return this.get(key1) || this.get(key2);
          },
    has: function(key) {
             return key in this.map;
         },
    set: function(key, value) {
             this.map[key] = value;
         },
    forEach: function(aCallback) {
          for (var key in this.map)
            aCallback(key, this.map[key]);
        }
    };

    return constructor;
})();

var Ref = (function() {
    function constructor(num, gen) {
        this.num = num;
        this.gen = gen;
    }

    constructor.prototype = {
    };

    return constructor;
})();

function IsBool(v) {
    return typeof v == "boolean";
}

function IsInt(v) {
    return typeof v == "number" && ((v|0) == v);
}

function IsNum(v) {
    return typeof v == "number";
}

function IsString(v) {
    return typeof v == "string";
}

function IsNull(v) {
    return v === null;
}

function IsName(v) {
    return v instanceof Name;
}

function IsCmd(v, cmd) {
    return v instanceof Cmd && (!cmd || v.cmd == cmd);
}

function IsDict(v, type) {
    return v instanceof Dict && (!type || v.get("Type").name == type);
}

function IsArray(v) {
    return v instanceof Array;
}

function IsStream(v) {
    return typeof v == "object" && "getByte" in v;
}

function IsRef(v) {
    return v instanceof Ref;
}

function IsPDFFunction(v) {
    var fnDict;
    if (typeof v != "object")
        return false;
    else if (IsDict(v))
        fnDict = v;
    else if (IsStream(v))
        fnDict = v.dict;
    else
        return false;
    return fnDict.has("FunctionType");
}

var EOF = {};

function IsEOF(v) {
    return v == EOF;
}

var None = {};

function IsNone(v) {
    return v == None;
}

var Lexer = (function() {
    function constructor(stream) {
        this.stream = stream;
    }

    constructor.isSpace = function(ch) {
        return ch == " " || ch == "\t";
    }

    // A '1' in this array means the character is white space.  A '1' or
    // '2' means the character ends a name or command.
    var specialChars = [
        1, 0, 0, 0, 0, 0, 0, 0, 0, 1, 1, 0, 1, 1, 0, 0,   // 0x
        0, 0, 0, 0, 0, 0, 0, 0, 0, 0, 0, 0, 0, 0, 0, 0,   // 1x
        1, 0, 0, 0, 0, 2, 0, 0, 2, 2, 0, 0, 0, 0, 0, 2,   // 2x
        0, 0, 0, 0, 0, 0, 0, 0, 0, 0, 0, 0, 2, 0, 2, 0,   // 3x
        0, 0, 0, 0, 0, 0, 0, 0, 0, 0, 0, 0, 0, 0, 0, 0,   // 4x
        0, 0, 0, 0, 0, 0, 0, 0, 0, 0, 0, 2, 0, 2, 0, 0,   // 5x
        0, 0, 0, 0, 0, 0, 0, 0, 0, 0, 0, 0, 0, 0, 0, 0,   // 6x
        0, 0, 0, 0, 0, 0, 0, 0, 0, 0, 0, 2, 0, 2, 0, 0,   // 7x
        0, 0, 0, 0, 0, 0, 0, 0, 0, 0, 0, 0, 0, 0, 0, 0,   // 8x
        0, 0, 0, 0, 0, 0, 0, 0, 0, 0, 0, 0, 0, 0, 0, 0,   // 9x
        0, 0, 0, 0, 0, 0, 0, 0, 0, 0, 0, 0, 0, 0, 0, 0,   // ax
        0, 0, 0, 0, 0, 0, 0, 0, 0, 0, 0, 0, 0, 0, 0, 0,   // bx
        0, 0, 0, 0, 0, 0, 0, 0, 0, 0, 0, 0, 0, 0, 0, 0,   // cx
        0, 0, 0, 0, 0, 0, 0, 0, 0, 0, 0, 0, 0, 0, 0, 0,   // dx
        0, 0, 0, 0, 0, 0, 0, 0, 0, 0, 0, 0, 0, 0, 0, 0,   // ex
        0, 0, 0, 0, 0, 0, 0, 0, 0, 0, 0, 0, 0, 0, 0, 0    // fx
    ];

    const MIN_INT = (1<<31) | 0;
    const MAX_INT = (MIN_INT - 1) | 0;
    const MIN_UINT = 0;
    const MAX_UINT = ((1<<30) * 4) - 1;

    function ToHexDigit(ch) {
        if (ch >= "0" && ch <= "9")
            return ch - "0";
        ch = ch.toLowerCase();
        if (ch >= "a" && ch <= "f")
            return ch - "a";
        return -1;
    }

    constructor.prototype = {
        getNumber: function(ch) {
            var floating = false;
            var str = ch;
            var stream = this.stream;
            do {
                ch = stream.lookChar();
                if (ch == "." && !floating) {
                    str += ch;
                    floating = true;
                } else if (ch == "-") {
                    // ignore minus signs in the middle of numbers to match
                    // Adobe's behavior
                    warn("Badly formated number");
                } else if (ch >= "0" && ch <= "9") {
                    str += ch;
                } else if (ch == "e" || ch == "E") {
                    floating = true;
                } else {
                    // the last character doesn't belong to us
                    break;
                }
                stream.skip();
            } while (true);
            var value = parseFloat(str);
            if (isNaN(value))
                error("Invalid floating point number");
            return value;
        },
        getString: function() {
            var n = 0;
            var numParen = 1;
            var done = false;
            var str = "";
            var stream = this.stream;
            var ch;
            do {
                switch (ch = stream.getChar()) {
                case undefined:
                    warn("Unterminated string");
                    done = true;
                    break;
                case '(':
                    ++numParen;
                    str += ch;
                    break;
                case ')':
                    if (--numParen == 0) {
                        done = true;
                    } else {
                        str += ch;
                    }
                    break;
                case '\\':
                    switch (ch = stream.getChar()) {
                    case undefined:
                        warn("Unterminated string");
                        done = true;
                        break;
                    case 'n':
                        str += '\n';
                        break;
                    case 'r':
                        str += '\r';
                        break;
                    case 't':
                        str += '\t';
                        break;
                    case 'b':
                        str += '\b';
                        break;
                    case 'f':
                        str += '\f';
                        break;
                    case '\\':
                    case '(':
                    case ')':
                        str += ch;
                        break;
                    case '0': case '1': case '2': case '3':
                    case '4': case '5': case '6': case '7':
                        var x = ch - '0';
                        ch = stream.lookChar();
                        if (ch >= '0' && ch <= '7') {
                            stream.skip();
                            x = (x << 3) + (ch - '0');
                            ch = stream.lookChar();
                            if (ch >= '0' && ch <= '7') {
                                stream.skip();
                                x = (x << 3) + (ch - '0');
                            }
                        }

                        str += String.fromCharCode(x);
                        break;
                    case '\r':
                        ch = stream.lookChar();
                        if (ch == '\n')
                            stream.skip();
                        break;
                    case '\n':
                        break;
                    default:
                        str += ch;
                        break;
                    }
                    break;
                default:
                    str += ch;
                    break;
                }
            } while (!done);
            if (!str.length)
                return EOF;
            return str;
        },
        getName: function(ch) {
            var str = "";
            var stream = this.stream;
            while (!!(ch = stream.lookChar()) && !specialChars[ch.charCodeAt(0)]) {
                stream.skip();
                if (ch == "#") {
                    ch = stream.lookChar();
                    var x = ToHexDigit(ch);
                    if (x != -1) {
                        stream.skip();
                        var x2 = ToHexDigit(stream.getChar());
                        if (x2 == -1)
                            error("Illegal digit in hex char in name");
                        str += String.fromCharCode((x << 4) | x2);
                    } else {
                        str += "#";
                        str += ch;
                    }
                } else {
                    str += ch;
                }
            }
            if (str.length > 128)
                error("Warning: name token is longer than allowed by the specification");
            return new Name(str);
        },
        getHexString: function(ch) {
            var str = "";
            var stream = this.stream;
            while (1) {
                ch = stream.getChar();
                if (ch == '>') {
                    break;
                }
                if (!ch) {
                    warn("Unterminated hex string");
                    break;
                }
                if (specialChars[ch.charCodeAt(0)] != 1) {
                    var x, x2;
                    if (((x = ToHexDigit(ch)) == -1) ||
                        ((x2 = ToHexDigit(stream.getChar())) == -1)) {
                        error("Illegal character in hex string");
                        break;
                    }
                    str += String.fromCharCode((x << 4) | x2);
                }
            }
            return str;
        },
        getObj: function() {
            // skip whitespace and comments
            var comment = false;
            var stream = this.stream;
            var ch;
            while (true) {
                if (!(ch = stream.getChar()))
                    return EOF;
                if (comment) {
                    if (ch == '\r' || ch == '\n')
                        comment = false;
                } else if (ch == '%') {
                    comment = true;
                } else if (specialChars[ch.charCodeAt(0)] != 1) {
                    break;
                }
            }
            
            // start reading token
            switch (ch) {
            case '0': case '1': case '2': case '3': case '4':
            case '5': case '6': case '7': case '8': case '9':
            case '+': case '-': case '.':
                return this.getNumber(ch);
            case '(':
                return this.getString();
            case '/':
	            return this.getName(ch);
            // array punctuation
            case '[':
            case ']':
                return new Cmd(ch);
            // hex string or dict punctuation
            case '<':
	            ch = stream.lookChar();
                if (ch == '<') {
                    // dict punctuation
                    stream.skip();
                    return new Cmd("<<");
                }
	            return this.getHexString(ch);
            // dict punctuation
            case '>':
	            ch = stream.lookChar();
	            if (ch == '>') {
                    stream.skip();
                    return new Cmd(">>");
                }
            case "{":
            case "}":
              return new Cmd(ch);
	        // fall through
            case ')':
                error("Illegal character");
                return Error;
            }

            // command
            var str = ch;
            while (!!(ch = stream.lookChar()) && !specialChars[ch.charCodeAt(0)]) {
                stream.skip();
                if (str.length == 128) {
                    error("Command token too long");
                    break;
                }
                str += ch;
            }
            if (str == "true")
                return true;
            if (str == "false")
                return false;
            if (str == "null")
                return null;
            return new Cmd(str);
        },
        skipToNextLine: function() {
            var stream = this.stream;
            while (true) {
                var ch = stream.getChar();
                if (!ch || ch == "\n")
                    return;
                if (ch == "\r") {
                    if ((ch = stream.lookChar()) == "\n")
                        stream.skip();
                    return;
                }
            }
        }
    };

    return constructor;
})();

var Parser = (function() {
    function constructor(lexer, allowStreams, xref) {
        this.lexer = lexer;
        this.allowStreams = allowStreams;
        this.xref = xref;
        this.inlineImg = 0;
        this.refill();
    }

    constructor.prototype = {
        refill: function() {
            this.buf1 = this.lexer.getObj();
            this.buf2 = this.lexer.getObj();
        },
        shift: function() {
            if (this.inlineImg > 0) {
                if (this.inlineImg < 2) {
                    this.inlineImg++;
                } else {
                    // in a damaged content stream, if 'ID' shows up in the middle
                    // of a dictionary, we need to reset
                    this.inlineImg = 0;
                }
            } else if (IsCmd(this.buf2, "ID")) {
                this.lexer.skip(); // skip char after 'ID' command
                this.inlineImg = 1;
            }
            this.buf1 = this.buf2;
            // don't buffer inline image data
            this.buf2 = (this.inlineImg > 0) ? null : this.lexer.getObj();
        },
        getObj: function() {
            // refill buffer after inline image data
            if (this.inlineImg == 2)
                this.refill();

            if (IsCmd(this.buf1, "[")) { // array
                this.shift();
                var array = [];
                while (!IsCmd(this.buf1, "]") && !IsEOF(this.buf1))
                    array.push(this.getObj());
                if (IsEOF(this.buf1))
                    error("End of file inside array");
                this.shift();
                return array;
            } else if (IsCmd(this.buf1, "<<")) { // dictionary or stream
                this.shift();
                var dict = new Dict();
                while (!IsCmd(this.buf1, ">>") && !IsEOF(this.buf1)) {
                    if (!IsName(this.buf1)) {
                        error("Dictionary key must be a name object");
                        shift();
                    } else {
                        var key = this.buf1.name;
                        this.shift();
                        if (IsEOF(this.buf1))
                            break;
                        dict.set(key, this.getObj());
                    }
                }
                if (IsEOF(this.buf1))
                    error("End of file inside dictionary");

                // stream objects are not allowed inside content streams or
                // object streams
                if (this.allowStreams && IsCmd(this.buf2, "stream")) {
                    return this.makeStream(dict);
                } else {
                    this.shift();
                }
                return dict;

            } else if (IsInt(this.buf1)) { // indirect reference or integer
                var num = this.buf1;
                this.shift();
                if (IsInt(this.buf1) && IsCmd(this.buf2, "R")) {
                    var ref = new Ref(num, this.buf1);
                    this.shift();
                    this.shift();
                    return ref;
                }
                return num;
            } else if (IsString(this.buf1)) { // string
                var str = this.buf1;
                this.shift();
                if (this.fileKey) {
                    var decrypt = new DecryptStream(new StringStream(str),
                                                    this.fileKey,
                                                    this.encAlgorithm,
                                                    this.keyLength);
                    var str = "";
                    var pos = decrypt.pos;
                    var length = decrypt.length;
                    while (pos++ > length)
                        str += decrypt.getChar();
                }
                return str;
            }
	
            // simple object
            var obj = this.buf1;
            this.shift();
            return obj;
        },
        makeStream: function(dict) {
            var lexer = this.lexer;
            var stream = lexer.stream;

            // get stream start position
            lexer.skipToNextLine();
            var pos = stream.pos;
            
            // get length
            var length = dict.get("Length");
            var xref = this.xref;
            if (xref)
                length = xref.fetchIfRef(length);
            if (!IsInt(length)) {
                error("Bad 'Length' attribute in stream");
                length = 0;
            }

            // skip over the stream data
            stream.pos = pos + length;
            this.shift(); // '>>'
            this.shift(); // 'stream'
            if (!IsCmd(this.buf1, "endstream"))
                error("Missing 'endstream'");
            this.shift();

            stream = stream.makeSubStream(pos, length, dict);
            if (this.fileKey) {
                stream = new DecryptStream(stream,
                                           this.fileKey,
                                           this.encAlgorithm,
                                           this.keyLength);
            }
            stream = this.filter(stream, dict);
            stream.parameters = dict; 
            return stream;
        },
        filter: function(stream, dict) {
            var filter = dict.get2("Filter", "F");
            var params = dict.get2("DecodeParms", "DP");
            if (IsName(filter))
                return this.makeFilter(stream, filter.name, params);
            if (IsArray(filter)) {
                var filterArray = filter;
                var paramsArray = params;
                for (filter in filterArray) {
                    if (!IsName(filter))
                        error("Bad filter name");
                    else {
                        params = null;
                        if (IsArray(paramsArray) && (i in paramsArray))
                            params = paramsArray[i];
                        stream = this.makeFilter(stream, filter.name, params);
                    }
                }
            }
            return stream;
        },
        makeFilter: function(stream, name, params) {
            if (name == "FlateDecode" || name == "Fl") {
<<<<<<< HEAD
                var flateStr = new FlateStream(stream);
                if (IsDict(params)) {
                    var predType = params.get("Predictor");
                    if (predType && predType > 1) {
                        var colors = params.get("Colors");
                        if (!colors)
                            colors = 1;
                        var bpc = params.get("BitsPerComponent");
                        if (!bpc)
                            bpc = 8;
                        var cols = params.get("Columns");
                        if (!cols)
                            cols = 1;

                        log("Predictor being used");
                        flateStr = new FilterPredictor(flateStr, predType, cols,      
                                colors, bpc);
                    }
                }
                return flateStr;
=======
                if (params) {
                    return new PredictorStream(new FlateStream(stream), params);
                }
                return new FlateStream(stream);
>>>>>>> e99dad9b
            } else {
                error("filter '" + name + "' not supported yet");
            }
            return stream;
        }
    };

    return constructor;
})();
    
var Linearization = (function() {
    function constructor(stream) {
        this.parser = new Parser(new Lexer(stream), false);
        var obj1 = this.parser.getObj();
        var obj2 = this.parser.getObj();
        var obj3 = this.parser.getObj();
        this.linDict = this.parser.getObj();
        if (IsInt(obj1) && IsInt(obj2) && IsCmd(obj3, "obj") && IsDict(this.linDict)) {
            var obj = this.linDict.get("Linearized");
            if (!(IsNum(obj) && obj > 0))
                this.linDict = null;
        }
    }

    constructor.prototype = {
        getInt: function(name) {
            var linDict = this.linDict;
            var obj;
            if (IsDict(linDict) &&
                IsInt(obj = linDict.get(name)) &&
                obj > 0) {
                return obj;
            }
            error("'" + name + "' field in linearization table is invalid");
            return 0;
        },
        getHint: function(index) {
            var linDict = this.linDict;
            var obj1, obj2;
            if (IsDict(linDict) &&
                IsArray(obj1 = linDict.get("H")) &&
                obj1.length >= 2 &&
                IsInt(obj2 = obj1[index]) &&
                obj2 > 0) {
                return obj2;
            }
            error("Hints table in linearization table is invalid");
            return 0;
        },
        get length() {
            if (!IsDict(this.linDict))
                return 0;
            return this.getInt("L");
        },
        get hintsOffset() {
            return this.getHint(0);
        },
        get hintsLength() {
            return this.getHint(1);
        },
        get hintsOffset2() {
            return this.getHint(2);
        },
        get hintsLenth2() {
            return this.getHint(3);
        },
        get objectNumberFirst() {
            return this.getInt("O");
        },
        get endFirst() {
            return this.getInt("E");
        },
        get numPages() {
            return this.getInt("N");
        },
        get mainXRefEntriesOffset() {
            return this.getInt("T");
        },
        get pageFirst() {
            return this.getInt("P");
        }
    };

    return constructor;
})();

var XRef = (function() {
    function constructor(stream, startXRef, mainXRefEntriesOffset) {
        this.stream = stream;
        this.entries = [];
        this.xrefstms = {};
        var trailerDict = this.readXRef(startXRef);

        // get the root dictionary (catalog) object
        if (!IsRef(this.root = trailerDict.get("Root")))
            error("Invalid root reference");

        // prepare the XRef cache
        this.cache = [];
    }

    constructor.prototype = {
        readXRefTable: function(parser) {
            var obj;
            while (true) {
                if (IsCmd(obj = parser.getObj(), "trailer"))
                    break;
                if (!IsInt(obj))
                    error("Invalid XRef table");
                var first = obj;
                if (!IsInt(obj = parser.getObj()))
                    error("Invalid XRef table");
                var n = obj;
                if (first < 0 || n < 0 || (first + n) != ((first + n) | 0))
                    error("Invalid XRef table");
                for (var i = first; i < first + n; ++i) {
                    var entry = {};
                    if (!IsInt(obj = parser.getObj()))
                        error("Invalid XRef table");
                    entry.offset = obj;
                    if (!IsInt(obj = parser.getObj()))
                        error("Invalid XRef table");
                    entry.gen = obj;
                    obj = parser.getObj();
                    if (IsCmd(obj, "n")) {
                        entry.uncompressed = true;
                    } else if (IsCmd(obj, "f")) {
                        entry.free = true;
                    } else {
                        error("Invalid XRef table");
                    }
                    if (!this.entries[i]) {
                        // In some buggy PDF files the xref table claims to start at 1
                        // instead of 0.
                        if (i == 1 && first == 1 &&
                            entry.offset == 0 && entry.gen == 65535 && entry.free) {
                            i = first = 0;
                        }
                        this.entries[i] = entry;
                    }
                }
            }

            // read the trailer dictionary
            var dict;
            if (!IsDict(dict = parser.getObj()))
                error("Invalid XRef table");

            // get the 'Prev' pointer
            var prev;
            obj = dict.get("Prev");
            if (IsInt(obj)) {
                prev = obj;
            } else if (IsRef(obj)) {
                // certain buggy PDF generators generate "/Prev NNN 0 R" instead
                // of "/Prev NNN"
                prev = obj.num;
            }
            if (prev) {
              this.readXRef(prev);
            }

            // check for 'XRefStm' key
            if (IsInt(obj = dict.get("XRefStm"))) {
                var pos = obj;
                if (pos in this.xrefstms)
                    error("Invalid XRef table");
                this.xrefstms[pos] = 1; // avoid infinite recursion
                this.readXRef(pos);
            }
            return dict;
        },
        readXRefStream: function(stream) {
            var streamParameters = stream.parameters;
            var length = streamParameters.get("Length");
            var byteWidths = streamParameters.get("W");
            var range = streamParameters.get("Index");
            if (!range)
                range = [0, streamParameters.get("Size")];
            var i, j;
            while (range.length > 0) {
                var first = range[0], n = range[1];
                if (!IsInt(first) || !IsInt(n))
                    error("Invalid XRef range fields");
                var typeFieldWidth = byteWidths[0], offsetFieldWidth = byteWidths[1], generationFieldWidth = byteWidths[2];
                if (!IsInt(typeFieldWidth) || !IsInt(offsetFieldWidth) || !IsInt(generationFieldWidth))
                    error("Invalid XRef entry fields length");
                for (i = 0; i < n; ++i) {
                    var type = 0, offset = 0, generation = 0;
                    for (j = 0; j < typeFieldWidth; ++j)
                       type = (type << 8) | stream.getByte();
                    for (j = 0; j < offsetFieldWidth; ++j)
                       offset = (offset << 8) | stream.getByte();
                    for (j = 0; j < generationFieldWidth; ++j)
                       generation = (generation << 8) | stream.getByte();
                    var entry = new Ref(offset, generation);
                    if (typeFieldWidth > 0) {
                        switch (type) {
                        case 0:
                           entry.free = true;
                           break;
                        case 1:
                           entry.uncompressed = true;
                           break;
                        case 2:
                           break;
                        default:
                           error("Invalid XRef entry type");
                           break;
                        }
                    }
                    if (!this.entries[first + i])
                        this.entries[first + i] = entry;
                }
                range.splice(0, 2);
            }
            var prev = streamParameters.get("Prev");
            if (IsInt(prev))
                this.readXRef(prev);
            return streamParameters;
        },
        readXRef: function(startXRef) {
            var stream = this.stream;
            stream.pos = startXRef;
            var parser = new Parser(new Lexer(stream), true);
            var obj = parser.getObj();
            // parse an old-style xref table
            if (IsCmd(obj, "xref"))
                return this.readXRefTable(parser);
            // parse an xref stream
            if (IsInt(obj)) {
                if (!IsInt(parser.getObj()) ||
                    !IsCmd(parser.getObj(), "obj") ||
                    !IsStream(obj = parser.getObj())) {
                    error("Invalid XRef stream");
                }
                return this.readXRefStream(obj);
            }
            error("Invalid XRef");
        },
        getEntry: function(i) {
            var e = this.entries[i];
            if (e.free)
                error("reading an XRef stream not implemented yet");
            return e;
        },
        fetchIfRef: function(obj) {
            if (!IsRef(obj))
                return obj;
            return this.fetch(obj);
        },
        fetch: function(ref) {
            var num = ref.num;
            var e = this.cache[num];
            if (e)
                return e;

            e = this.getEntry(num);
            var gen = ref.gen;
            var stream, parser;
            if (e.uncompressed) {
                if (e.gen != gen)
                    throw("inconsistent generation in XRef");
                stream = this.stream.makeSubStream(e.offset);
                parser = new Parser(new Lexer(stream), true, this);
                var obj1 = parser.getObj();
                var obj2 = parser.getObj();
                var obj3 = parser.getObj();
                if (!IsInt(obj1) || obj1 != num ||
                    !IsInt(obj2) || obj2 != gen ||
                    !IsCmd(obj3)) {
                    error("bad XRef entry");
                }
                if (!IsCmd(obj3, "obj")) {
                    // some bad pdfs use "obj1234" and really mean 1234
                    if (obj3.cmd.indexOf("obj") == 0) {
                        var num = parseInt(obj3.cmd.substring(3));
                        if (!isNaN(num))
                            return num;
                    }
                    error("bad XRef entry");
                }
                e = parser.getObj();
                // Don't cache streams since they are mutable.
                if (!IsStream(e))
                    this.cache[num] = e;
                return e;
            }
            // compressed entry
            stream = this.fetch(new Ref(e.offset, 0));
            if (!IsStream(stream))
                error("bad ObjStm stream");
            var first = stream.parameters.get("First");
            var n = stream.parameters.get("N");
            if (!IsInt(first) || !IsInt(n)) {
                error("invalid first and n parameters for ObjStm stream");
            }
            parser = new Parser(new Lexer(stream), false);
            var i, entries = [], nums = [];
            // read the object numbers to populate cache
            for (i = 0; i < n; ++i) {
                var num = parser.getObj();
                if (!IsInt(num)) {
                    error("invalid object number in the ObjStm stream");
                }
                nums.push(num);
                var offset = parser.getObj();
                if (!IsInt(offset)) {
                    error("invalid object offset in the ObjStm stream");
                }
            }
            // read stream objects for cache
            for (i = 0; i < n; ++i) {
                entries.push(parser.getObj());
                this.cache[nums[i]] = entries[i];
            }
            e = entries[e.gen];
            if (!e) {
                error("bad XRef entry for compressed object");
            }
            return e;
        },
        getCatalogObj: function() {
            return this.fetch(this.root);
        }
    };

    return constructor;
})();

var Page = (function() {
    function constructor(xref, pageNumber, pageDict) {
        this.xref = xref;
        this.pageNumber = pageNumber;
        this.pageDict = pageDict;
    }

    constructor.prototype = {
        get content() {
            return shadow(this, "content", this.pageDict.get("Contents"));
        },
        get resources() {
            return shadow(this, "resources", this.pageDict.get("Resources"));
        },
        get mediaBox() {
            var obj = this.pageDict.get("MediaBox");
            return shadow(this, "mediaBox", ((IsArray(obj) && obj.length == 4)
                                             ? obj
                                             : null));
        },
        compile: function(gfx, fonts) {
            if (this.code) {
                // content was compiled
                return;
            }
            var xref = this.xref;
            var content;
            var resources = xref.fetchIfRef(this.resources);
            if (!IsArray(this.content)) {
                // content is not an array, shortcut
                content = xref.fetchIfRef(this.content);
                this.code = gfx.compile(content, xref, resources, fonts);
                return;
            }
            // the content is an array, compiling all items
            var i, n = this.content.length, compiledItems = [];
            for (i = 0; i < n; ++i) {
                content = xref.fetchIfRef(this.content[i]);
                compiledItems.push(gfx.compile(content, xref, resources, fonts));
            }
            // creating the function that executes all compiled items
            this.code = function(gfx) {
                var i, n = compiledItems.length;
                for (i = 0; i < n; ++i) {
                    compiledItems[i](gfx);
                }
            };
        },
        display: function(gfx) {
            assert(this.code instanceof Function, "page content must be compiled first");
            var xref = this.xref;
            var resources = xref.fetchIfRef(this.resources);
            var mediaBox = xref.fetchIfRef(this.mediaBox);
            assertWellFormed(IsDict(resources), "invalid page resources");
            gfx.beginDrawing({ x: mediaBox[0], y: mediaBox[1],
                               width: mediaBox[2] - mediaBox[0],
                               height: mediaBox[3] - mediaBox[1] });
            gfx.execute(this.code, xref, resources);
            gfx.endDrawing();
        }
    };

    return constructor;
})();

var Catalog = (function() {
    function constructor(xref) {
        this.xref = xref;
        var obj = xref.getCatalogObj();
        assertWellFormed(IsDict(obj), "catalog object is not a dictionary");
        this.catDict = obj;
    }

    constructor.prototype = {
        get toplevelPagesDict() {
            var obj = this.catDict.get("Pages");
            assertWellFormed(IsRef(obj), "invalid top-level pages reference");
            var obj = this.xref.fetch(obj);
            assertWellFormed(IsDict(obj), "invalid top-level pages dictionary");
            // shadow the prototype getter
            return shadow(this, "toplevelPagesDict", obj);
        },
        get numPages() {
            var obj = this.toplevelPagesDict.get("Count");
            assertWellFormed(IsInt(obj),
                             "page count in top level pages object is not an integer");
            // shadow the prototype getter
            return shadow(this, "num", obj);
        },
        traverseKids: function(pagesDict) {
            var pageCache = this.pageCache;
            var kids = pagesDict.get("Kids");
            assertWellFormed(IsArray(kids),
                             "page dictionary kids object is not an array");
            for (var i = 0; i < kids.length; ++i) {
                var kid = kids[i];
                assertWellFormed(IsRef(kid),
                                 "page dictionary kid is not a reference");
                var obj = this.xref.fetch(kid);
                if (IsDict(obj, "Page") || (IsDict(obj) && !obj.has("Kids"))) {
                    pageCache.push(new Page(this.xref, pageCache.length, obj));
                } else { // must be a child page dictionary
                    assertWellFormed(IsDict(obj),
                                     "page dictionary kid reference points to wrong type of object");           
                    this.traverseKids(obj);
                }
            }
        },
        getPage: function(n) {
            var pageCache = this.pageCache;
            if (!pageCache) {
                pageCache = this.pageCache = [];
                this.traverseKids(this.toplevelPagesDict);
            }
            return this.pageCache[n-1];
        }
    };

    return constructor;
})();

var PDFDoc = (function() {
    function constructor(stream) {
        this.stream = stream;
        this.setup();
    }

    function find(stream, needle, limit, backwards) {
        var pos = stream.pos;
        var end = stream.end;
        var str = "";
        if (pos + limit > end)
            limit = end - pos;
        for (var n = 0; n < limit; ++n)
            str += stream.getChar();
        stream.pos = pos;
        var index = backwards ? str.lastIndexOf(needle) : str.indexOf(needle);
        if (index == -1)
            return false; /* not found */
        stream.pos += index;
        return true; /* found */
    }

    constructor.prototype = {
        get linearization() {
            var length = this.stream.length;
            var linearization = false;
            if (length) {
                linearization = new Linearization(this.stream);
                if (linearization.length != length)
                    linearization = false;
            }
            // shadow the prototype getter with a data property
            return shadow(this, "linearization", linearization);
        },
        get startXRef() {
            var stream = this.stream;
            var startXRef = 0;
            var linearization = this.linearization;
            if (linearization) {
                // Find end of first obj.
                stream.reset();
                if (find(stream, "endobj", 1024))
                    startXRef = stream.pos + 6;
            } else {
                // Find startxref at the end of the file.
                var start = stream.end - 1024;
                if (start < 0)
                    start = 0;
                stream.pos = start;
                if (find(stream, "startxref", 1024, true)) {
                    stream.skip(9);
                    var ch;
                    while (Lexer.isSpace(ch = stream.getChar()))
                        ;
                    var str = "";
                    while ((ch - "0") <= 9) {
                        str += ch;
                        ch = stream.getChar();
                    }
                    startXRef = parseInt(str);
                    if (isNaN(startXRef))
                        startXRef = 0;
                }
            }
            // shadow the prototype getter with a data property
            return shadow(this, "startXRef", startXRef);
        },
        get mainXRefEntriesOffset() {
            var mainXRefEntriesOffset = 0;
            var linearization = this.linearization;
            if (linearization)
                mainXRefEntriesOffset = linearization.mainXRefEntriesOffset;
            // shadow the prototype getter with a data property
            return shadow(this, "mainXRefEntriesOffset", mainXRefEntriesOffset);
        },
        // Find the header, remove leading garbage and setup the stream
        // starting from the header.
        checkHeader: function() {
            var stream = this.stream;
            stream.reset();
            if (find(stream, "%PDF-", 1024)) {
                // Found the header, trim off any garbage before it.
                stream.moveStart();
                return;
            }
            // May not be a PDF file, continue anyway.
        },
        setup: function(ownerPassword, userPassword) {
            this.checkHeader();
            this.xref = new XRef(this.stream,
                                 this.startXRef,
                                 this.mainXRefEntriesOffset);
            this.catalog = new Catalog(this.xref);
        },
        get numPages() {
            var linearization = this.linearization;
            var num = linearization
                      ? linearization.numPages
                      : this.catalog.numPages;
            // shadow the prototype getter
            return shadow(this, "numPages", num);
        },
        getPage: function(n) {
            var linearization = this.linearization;
            // assert(!linearization, "linearized page access not implemented");
            return this.catalog.getPage(n);
        }
    };

    return constructor;
})();

const IDENTITY_MATRIX = [ 1, 0, 0, 1, 0, 0 ];

// <canvas> contexts store most of the state we need natively.
// However, PDF needs a bit more state, which we store here.
var CanvasExtraState = (function() {
    function constructor() {
        // Are soft masks and alpha values shapes or opacities?
        this.alphaIsShape = false;
        this.fontSize = 0.0;
        this.textMatrix = IDENTITY_MATRIX;
        this.leading = 0.0;
        // Current point (in user coordinates)
        this.x = 0.0;
        this.y = 0.0;
        // Start of text line (in text coordinates)
        this.lineX = 0.0;
        this.lineY = 0.0;
    }
    constructor.prototype = {
    };
    return constructor;
})();

const Encodings = {
  get ExpertEncoding() {
    return shadow(this, "ExpertEncoding", [
      "space","exclamsmall","Hungarumlautsmall",,"dollaroldstyle","dollarsuperior",
      "ampersandsmall","Acutesmall","parenleftsuperior","parenrightsuperior",
      "twodotenleader","onedotenleader","comma","hyphen","period","fraction",
      "zerooldstyle","oneoldstyle","twooldstyle","threeoldstyle","fouroldstyle",
      "fiveoldstyle","sixoldstyle","sevenoldstyle","eightoldstyle","nineoldstyle",
      "colon","semicolon","commasuperior","threequartersemdash","periodsuperior",
      "questionsmall",,"asuperior","bsuperior","centsuperior","dsuperior","esuperior",,,
      "isuperior",,,"lsuperior","msuperior","nsuperior","osuperior",,,"rsuperior",
      "ssuperior","tsuperior",,"ff","fi","fl","ffi","ffl","parenleftinferior",,
      "parenrightinferior","Circumflexsmall","hyphensuperior","Gravesmall","Asmall",
      "Bsmall","Csmall","Dsmall","Esmall","Fsmall","Gsmall","Hsmall","Ismall","Jsmall",
      "Ksmall","Lsmall","Msmall","Nsmall","Osmall","Psmall","Qsmall","Rsmall","Ssmall",
      "Tsmall","Usmall","Vsmall","Wsmall","Xsmall","Ysmall","Zsmall","colonmonetary",
      "onefitted","rupiah","Tildesmall",,,,,,,,,,,,,,,,,,,,,,,,,,,,,,,,,,,
      "exclamdownsmall","centoldstyle","Lslashsmall",,,"Scaronsmall","Zcaronsmall",
      "Dieresissmall","Brevesmall","Caronsmall",,"Dotaccentsmall",,,"Macronsmall",,,
      "figuredash","hypheninferior",,,"Ogoneksmall","Ringsmall","Cedillasmall",,,,
      "onequarter","onehalf","threequarters","questiondownsmall","oneeighth",
      "threeeighths","fiveeighths","seveneighths","onethird","twothirds",,,
      "zerosuperior","onesuperior","twosuperior","threesuperior","foursuperior",
      "fivesuperior","sixsuperior","sevensuperior","eightsuperior","ninesuperior",
      "zeroinferior","oneinferior","twoinferior","threeinferior","fourinferior",
      "fiveinferior","sixinferior","seveninferior","eightinferior","nineinferior",
      "centinferior","dollarinferior","periodinferior","commainferior","Agravesmall",
      "Aacutesmall","Acircumflexsmall","Atildesmall","Adieresissmall","Aringsmall",
      "AEsmall","Ccedillasmall","Egravesmall","Eacutesmall","Ecircumflexsmall",
      "Edieresissmall","Igravesmall","Iacutesmall","Icircumflexsmall","Idieresissmall",
      "Ethsmall","Ntildesmall","Ogravesmall","Oacutesmall","Ocircumflexsmall",
      "Otildesmall","Odieresissmall","OEsmall","Oslashsmall","Ugravesmall",
      "Uacutesmall","Ucircumflexsmall","Udieresissmall","Yacutesmall","Thornsmall",
      "Ydieresissmall"
    ]);
  },
  get MacExpertEncoding() {
    return shadow(this, "MacExpertEncoding", [
      "space","exclamsmall","Hungarumlautsmall","centoldstyle","dollaroldstyle",
      "dollarsuperior","ampersandsmall","Acutesmall","parenleftsuperior",
      "parenrightsuperior","twodotenleader","onedotenleader","comma","hyphen","period",
      "fraction","zerooldstyle","oneoldstyle","twooldstyle","threeoldstyle",
      "fouroldstyle","fiveoldstyle","sixoldstyle","sevenoldstyle","eightoldstyle",
      "nineoldstyle","colon","semicolon",,"threequartersemdash",,"questionsmall",,,,,
      "Ethsmall",,,"onequarter","onehalf","threequarters","oneeighth","threeeighths",
      "fiveeighths","seveneighths","onethird","twothirds",,,,,,,"ff","fi","fl","ffi",
      "ffl","parenleftinferior",,"parenrightinferior","Circumflexsmall",
      "hypheninferior","Gravesmall","Asmall","Bsmall","Csmall","Dsmall","Esmall",
      "Fsmall","Gsmall","Hsmall","Ismall","Jsmall","Ksmall","Lsmall","Msmall","Nsmall",
      "Osmall","Psmall","Qsmall","Rsmall","Ssmall","Tsmall","Usmall","Vsmall","Wsmall",
      "Xsmall","Ysmall","Zsmall","colonmonetary","onefitted","rupiah","Tildesmall",,,
      "asuperior","centsuperior",,,,,"Aacutesmall","Agravesmall","Acircumflexsmall",
      "Adieresissmall","Atildesmall","Aringsmall","Ccedillasmall","Eacutesmall",
      "Egravesmall","Ecircumflexsmall","Edieresissmall","Iacutesmall","Igravesmall",
      "Icircumflexsmall","Idieresissmall","Ntildesmall","Oacutesmall","Ogravesmall",
      "Ocircumflexsmall","Odieresissmall","Otildesmall","Uacutesmall","Ugravesmall",
      "Ucircumflexsmall","Udieresissmall",,"eightsuperior","fourinferior",
      "threeinferior","sixinferior","eightinferior","seveninferior","Scaronsmall",,
      "centinferior","twoinferior",,"Dieresissmall",,"Caronsmall","osuperior",
      "fiveinferior",,"commainferior","periodinferior","Yacutesmall",,"dollarinferior",,
      "Thornsmall",,"nineinferior","zeroinferior","Zcaronsmall","AEsmall","Oslashsmall",
      "questiondownsmall","oneinferior","Lslashsmall",,,,,,,"Cedillasmall",,,,,,
      "OEsmall","figuredash","hyphensuperior",,,,,"exclamdownsmall",,"Ydieresissmall",,
      "onesuperior","twosuperior","threesuperior","foursuperior","fivesuperior",
      "sixsuperior","sevensuperior","ninesuperior","zerosuperior",,"esuperior",
      "rsuperior","tsuperior",,,"isuperior","ssuperior","dsuperior",,,,,,"lsuperior",
      "Ogoneksmall","Brevesmall","Macronsmall","bsuperior","nsuperior","msuperior",
      "commasuperior","periodsuperior","Dotaccentsmall","Ringsmall",,,
    ]);
  },
  get MacRomanEncoding() {
    return shadow(this, "MacRomanEncoding", [
      "space","exclam","quotedbl","numbersign","dollar","percent","ampersand",
      "quotesingle","parenleft","parenright","asterisk","plus","comma","hyphen",
      "period","slash","zero","one","two","three","four","five","six","seven","eight",
      "nine","colon","semicolon","less","equal","greater","question","at","A","B","C",
      "D","E","F","G","H","I","J","K","L","M","N","O","P","Q","R","S","T","U","V","W",
      "X","Y","Z","bracketleft","backslash","bracketright","asciicircum","underscore",
      "grave","a","b","c","d","e","f","g","h","i","j","k","l","m","n","o","p","q","r",
      "s","t","u","v","w","x","y","z","braceleft","bar","braceright","asciitilde",,
      "Adieresis","Aring","Ccedilla","Eacute","Ntilde","Odieresis","Udieresis","aacute",
      "agrave","acircumflex","adieresis","atilde","aring","ccedilla","eacute","egrave",
      "ecircumflex","edieresis","iacute","igrave","icircumflex","idieresis","ntilde",
      "oacute","ograve","ocircumflex","odieresis","otilde","uacute","ugrave",
      "ucircumflex","udieresis","dagger","degree","cent","sterling","section","bullet",
      "paragraph","germandbls","registered","copyright","trademark","acute","dieresis",
      "notequal","AE","Oslash","infinity","plusminus","lessequal","greaterequal","yen",
      "mu","partialdiff","summation","product","pi","integral","ordfeminine",
      "ordmasculine","Omega","ae","oslash","questiondown","exclamdown","logicalnot",
      "radical","florin","approxequal","Delta","guillemotleft","guillemotright",
      "ellipsis","space","Agrave","Atilde","Otilde","OE","oe","endash","emdash",
      "quotedblleft","quotedblright","quoteleft","quoteright","divide","lozenge",
      "ydieresis","Ydieresis","fraction","currency","guilsinglleft","guilsinglright",
      "fi","fl","daggerdbl","periodcentered","quotesinglbase","quotedblbase",
      "perthousand","Acircumflex","Ecircumflex","Aacute","Edieresis","Egrave","Iacute",
      "Icircumflex","Idieresis","Igrave","Oacute","Ocircumflex","apple","Ograve",
      "Uacute","Ucircumflex","Ugrave","dotlessi","circumflex","tilde","macron","breve",
      "dotaccent","ring","cedilla","hungarumlaut","ogonek","caron"
    ]);
  },
  get StandardEncoding() {
    return shadow(this, "StandardEncoding", [
      "space","exclam","quotedbl","numbersign","dollar","percent","ampersand",
      "quoteright","parenleft","parenright","asterisk","plus","comma","hyphen","period",
      "slash","zero","one","two","three","four","five","six","seven","eight","nine",
      "colon","semicolon","less","equal","greater","question","at","A","B","C","D","E",
      "F","G","H","I","J","K","L","M","N","O","P","Q","R","S","T","U","V","W","X","Y",
      "Z","bracketleft","backslash","bracketright","asciicircum","underscore",
      "quoteleft","a","b","c","d","e","f","g","h","i","j","k","l","m","n","o","p","q",
      "r","s","t","u","v","w","x","y","z","braceleft","bar","braceright","asciitilde",,,
      "exclamdown","cent","sterling","fraction","yen","florin","section","currency",
      "quotesingle","quotedblleft","guillemotleft","guilsinglleft","guilsinglright",
      "fi","fl",,"endash","dagger","daggerdbl","periodcentered",,"paragraph","bullet",
      "quotesinglbase","quotedblbase","quotedblright","guillemotright","ellipsis",
      "perthousand",,"questiondown",,"grave","acute","circumflex","tilde","macron",
      "breve","dotaccent","dieresis",,"ring","cedilla",,"hungarumlaut","ogonek","caron",
      "emdash",,,,,,,,,,,,,,,,,"AE",,"ordfeminine",,,,,"Lslash","Oslash","OE",
      "ordmasculine",,,,,,"ae",,,,"dotlessi",,,"lslash","oslash","oe","germandbls",,,
    ]);
  },
  get WinAnsiEncoding() {
    return shadow(this, "WinAnsiEncoding", [
      "space","exclam","quotedbl","numbersign","dollar","percent","ampersand",
      "quotesingle","parenleft","parenright","asterisk","plus","comma","hyphen",
      "period","slash","zero","one","two","three","four","five","six","seven","eight",
      "nine","colon","semicolon","less","equal","greater","question","at","A","B","C",
      "D","E","F","G","H","I","J","K","L","M","N","O","P","Q","R","S","T","U","V","W",
      "X","Y","Z","bracketleft","backslash","bracketright","asciicircum","underscore",
      "grave","a","b","c","d","e","f","g","h","i","j","k","l","m","n","o","p","q","r",
      "s","t","u","v","w","x","y","z","braceleft","bar","braceright","asciitilde",
      "bullet","Euro","bullet","quotesinglbase","florin","quotedblbase","ellipsis",
      "dagger","daggerdbl","circumflex","perthousand","Scaron","guilsinglleft","OE",
      "bullet","Zcaron","bullet","bullet","quoteleft","quoteright","quotedblleft",
      "quotedblright","bullet","endash","emdash","tilde","trademark","scaron",
      "guilsinglright","oe","bullet","zcaron","Ydieresis","space","exclamdown","cent",
      "sterling","currency","yen","brokenbar","section","dieresis","copyright",
      "ordfeminine","guillemotleft","logicalnot","hyphen","registered","macron",
      "degree","plusminus","twosuperior","threesuperior","acute","mu","paragraph",
      "periodcentered","cedilla","onesuperior","ordmasculine","guillemotright",
      "onequarter","onehalf","threequarters","questiondown","Agrave","Aacute",
      "Acircumflex","Atilde","Adieresis","Aring","AE","Ccedilla","Egrave","Eacute",
      "Ecircumflex","Edieresis","Igrave","Iacute","Icircumflex","Idieresis","Eth",
      "Ntilde","Ograve","Oacute","Ocircumflex","Otilde","Odieresis","multiply","Oslash",
      "Ugrave","Uacute","Ucircumflex","Udieresis","Yacute","Thorn","germandbls",
      "agrave","aacute","acircumflex","atilde","adieresis","aring","ae","ccedilla",
      "egrave","eacute","ecircumflex","edieresis","igrave","iacute","icircumflex",
      "idieresis","eth","ntilde","ograve","oacute","ocircumflex","otilde","odieresis",
      "divide","oslash","ugrave","uacute","ucircumflex","udieresis","yacute","thorn",
      "ydieresis"
    ]);
  },
  get zapfDingbatsEncoding() {
    return shadow(this, "zapfDingbatsEncoding", [
      "space","a1","a2","a202","a3","a4","a5","a119","a118","a117","a11","a12","a13",
      "a14","a15","a16","a105","a17","a18","a19","a20","a21","a22","a23","a24","a25",
      "a26","a27","a28","a6","a7","a8","a9","a10","a29","a30","a31","a32","a33","a34",
      "a35","a36","a37","a38","a39","a40","a41","a42","a43","a44","a45","a46","a47",
      "a48","a49","a50","a51","a52","a53","a54","a55","a56","a57","a58","a59","a60",
      "a61","a62","a63","a64","a65","a66","a67","a68","a69","a70","a71","a72","a73",
      "a74","a203","a75","a204","a76","a77","a78","a79","a81","a82","a83","a84","a97",
      "a98","a99","a100",,,,,,,,,,,,,,,,,,,,,,,,,,,,,,,,,,,"a101","a102","a103","a104",
      "a106","a107","a108","a112","a111","a110","a109","a120","a121","a122","a123",
      "a124","a125","a126","a127","a128","a129","a130","a131","a132","a133","a134",
      "a135","a136","a137","a138","a139","a140","a141","a142","a143","a144","a145",
      "a146","a147","a148","a149","a150","a151","a152","a153","a154","a155","a156",
      "a157","a158","a159","a160","a161","a163","a164","a196","a165","a192","a166",
      "a167","a168","a169","a170","a171","a172","a173","a162","a174","a175","a176",
      "a177","a178","a179","a193","a180","a199","a181","a200","a182",,"a201","a183",
      "a184","a197","a185","a194","a198","a186","a195","a187","a188","a189","a190",
      "a191"
    ]);
  }
};

var CanvasGraphics = (function() {
    function constructor(canvasCtx) {
        this.ctx = canvasCtx;
        this.current = new CanvasExtraState();
        this.stateStack = [ ];
        this.pendingClip = null;
        this.res = null;
        this.xobjs = null;
        this.map = {
            // Graphics state
            w: "setLineWidth",
            J: "setLineCap",
            j: "setLineJoin",
            M: "setMiterLimit",
            d: "setDash",
            ri: "setRenderingIntent",
            i: "setFlatness",
            gs: "setGState",
            q: "save",
            Q: "restore",
            cm: "transform",

            // Path
            m: "moveTo",
            l: "lineTo",
            c: "curveTo",
            v: "curveTo2",
            y: "curveTo3",
            h: "closePath",
            re: "rectangle",
            S: "stroke",
            s: "closeStroke",
            f: "fill",
            "f*": "eoFill",
            B: "fillStroke",
            "B*": "eoFillStroke",
            b: "closeFillStroke",
            "b*": "closeEOFillStroke",
            n: "endPath",

            // Clipping
            W: "clip",
            "W*": "eoClip",

            // Text
            BT: "beginText",
            ET: "endText",
            Tc: "setCharSpacing",
            Tw: "setWordSpacing",
            Tz: "setHScale",
            TL: "setLeading",
            Tf: "setFont",
            Tr: "setTextRenderingMode",
            Ts: "setTextRise",
            Td: "moveText",
            TD: "setLeadingMoveText",
            Tm: "setTextMatrix",
            "T*": "nextLine",
            Tj: "showText",
            TJ: "showSpacedText",
            "'": "nextLineShowText",
            '"': "nextLineSetSpacingShowText",

            // Type3 fonts
            d0: "setCharWidth",
            d1: "setCharWidthAndBounds",

            // Color
            CS: "setStrokeColorSpace",
            cs: "setFillColorSpace",
            SC: "setStrokeColor",
            SCN: "setStrokeColorN",
            sc: "setFillColor",
            scn: "setFillColorN",
            G: "setStrokeGray",
            g: "setFillGray",
            RG: "setStrokeRGBColor",
            rg: "setFillRGBColor",
            K: "setStrokeCMYKColor",
            k: "setFillCMYKColor",

            // Shading
            sh: "shadingFill",

            // Images
            BI: "beginInlineImage",

            // XObjects
            Do: "paintXObject",

            // Marked content
            MP: "markPoint",
            DP: "markPointProps",
            BMC: "beginMarkedContent",
            BDC: "beginMarkedContentProps",
            EMC: "endMarkedContent",

            // Compatibility
            BX: "beginCompat",
            EX: "endCompat",
        };
    }

    const LINE_CAP_STYLES = [ "butt", "round", "square" ];
    const LINE_JOIN_STYLES = [ "miter", "round", "bevel" ];
    const NORMAL_CLIP = {};
    const EO_CLIP = {};

    constructor.prototype = {
        translateFont: function(fontDict, xref, resources) {
            var descriptor = xref.fetch(fontDict.get("FontDescriptor"));

            var fontName = descriptor.get("FontName");
            assertWellFormed(IsName(fontName), "invalid font name");
            fontName = fontName.name.replace("+", "_");

            var fontFile = descriptor.get2("FontFile", "FontFile2");
            if (!fontFile)
                error("FontFile not found for font: " + fontName);
            fontFile = xref.fetchIfRef(fontFile);

            // Generate the custom cmap of the font if needed
            var encodingMap = {};
            if (fontDict.has("Encoding")) {
                var encoding = xref.fetchIfRef(fontDict.get("Encoding"));
                if (IsDict(encoding)) {
                    // Build an map between codes and glyphs
                    var differences = encoding.get("Differences");
                    var index = 0;
                    for (var j = 0; j < differences.length; j++) {
                        var data = differences[j];
                        IsNum(data) ? index = data : encodingMap[index++] = data;
                    }

                    // Get the font charset if any
                    var charset = descriptor.get("CharSet");
                    if (charset) {
                        assertWellFormed(IsString(charset), "invalid charset");

                        charset = charset.split("/");
                    }
                } else if (IsName(encoding)) {
                    var encoding = Encodings[encoding.name];
                    if (!encoding)
                        error("Unknown font encoding");

                    var widths = xref.fetchIfRef(fontDict.get("Widths"));
                    var firstChar = xref.fetchIfRef(fontDict.get("FirstChar"));
                    assertWellFormed(IsArray(widths) && IsInt(firstChar),
                                     "invalid font Widths or FirstChar");
                    var charset = [];
                    for (var j = 0; j < widths.length; j++) {
                        if (widths[j])
                            charset.push(encoding[j + firstChar]);
                    }
                }
            }

            var subType = fontDict.get("Subtype");
            var bbox = descriptor.get("FontBBox");
            assertWellFormed(IsName(subType) && IsArray(bbox),
                             "invalid font Subtype or FontBBox");

            var properties = {
                type: subType.name,
                encoding: encodingMap,
                charset: charset,
                bbox: bbox
            };

            return {
                name: fontName,
                file: fontFile,
                properties: properties
            }
        },

        beginDrawing: function(mediaBox) {
            var cw = this.ctx.canvas.width, ch = this.ctx.canvas.height;
            this.ctx.save();
            this.ctx.scale(cw / mediaBox.width, -ch / mediaBox.height);
            this.ctx.translate(0, -mediaBox.height);
        },

        execute: function(code, xref, resources) {
            var savedXref = this.xref, savedRes = this.res, savedXobjs = this.xobjs;
            this.xref = xref;
            this.res = resources || new Dict();
            this.xobjs = xref.fetchIfRef(this.res.get("XObject")) || new Dict();

            code(this);

            this.xobjs = savedXobjs;
            this.res = savedRes;
            this.xref = savedXref;
        },

        compile: function(stream, xref, resources, fonts) {
            var xobjs = xref.fetchIfRef(resources.get("XObject")) || new Dict();

            var parser = new Parser(new Lexer(stream), false);
            var objpool = [];

            function emitArg(arg) {
                if (typeof arg == "object" || typeof arg == "string") {
                    var index = objpool.length;
                    objpool[index] = arg;
                    return "objpool[" + index + "]";
                }
                return arg;
            }

            var src = "";

            var args = [];
            var map = this.map;
            var obj;
            while (!IsEOF(obj = parser.getObj())) {
                if (IsCmd(obj)) {
                    var cmd = obj.cmd;
                    var fn = map[cmd];
                    assertWellFormed(fn, "Unknown command '" + cmd + "'");
                    // TODO figure out how to type-check vararg functions

                    if (cmd == "Do" && !args[0].code) { // eagerly compile XForm objects
                        var name = args[0].name;
                        var xobj = xobjs.get(name);
                        if (xobj) {
                            xobj = xref.fetchIfRef(xobj);
                            assertWellFormed(IsStream(xobj), "XObject should be a stream");

                            var type = xobj.dict.get("Subtype");
                            assertWellFormed(IsName(type), "XObject should have a Name subtype");

                            if ("Form" == type.name) {
                                args[0].code = this.compile(xobj,
                                                            xref,
                                                            xobj.dict.get("Resources"),
                                                            fonts);
                            }
                        }
                    } else if (cmd == "Tf") { // eagerly collect all fonts
                        var fontRes = resources.get("Font");
                        if (fontRes) {
                            fontRes = xref.fetchIfRef(fontRes);
                            var font = xref.fetchIfRef(fontRes.get(args[0].name));
                            assertWellFormed(IsDict(font));
                            if (!font.translated) {
                                font.translated = this.translateFont(font, xref, resources);
                                if (fonts && font.translated) {
                                    // keep track of each font we translated so the caller can
                                    // load them asynchronously before calling display on a page
                                    fonts.push(font.translated);
                                }
                            }
                        }
                    }

                    src += "this.";
                    src += fn;
                    src += "(";
                    src += args.map(emitArg).join(",");
                    src += ");\n";

                    args.length = 0;
                } else {
                    assertWellFormed(args.length <= 33, "Too many arguments");
                    args.push(obj);
                }
            }

            var fn = Function("objpool", src);
            return function (gfx) { fn.call(gfx, objpool); };
        },

        endDrawing: function() {
            this.ctx.restore();
        },

        // Graphics state
        setLineWidth: function(width) {
            this.ctx.lineWidth = width;
        },
        setLineCap: function(style) {
            this.ctx.lineCap = LINE_CAP_STYLES[style];
        },
        setLineJoin: function(style) {
            this.ctx.lineJoin = LINE_JOIN_STYLES[style];
        },
        setMiterLimit: function(limit) {
            this.ctx.miterLimit = limit;
        },
        setDash: function(dashArray, dashPhase) {
            this.ctx.mozDash = dashArray;
            this.ctx.mozDashOffset = dashPhase;
        },
        setRenderingIntent: function(intent) {
            TODO("set rendering intent");
        },
        setFlatness: function(flatness) {
            TODO("set flatness");
        },
        setGState: function(dictName) {
            TODO("set graphics state from dict");
        },
        save: function() {
            this.ctx.save();
            this.stateStack.push(this.current);
            this.current = new CanvasExtraState();
        },
        restore: function() {
            var prev = this.stateStack.pop();
            if (prev) {
                this.current = prev;
                this.ctx.restore();
            }
        },
        transform: function(a, b, c, d, e, f) {
            this.ctx.transform(a, b, c, d, e, f);
        },

        // Path
        moveTo: function(x, y) {
            this.ctx.moveTo(x, y);
        },
        lineTo: function(x, y) {
            this.ctx.lineTo(x, y);
        },
        curveTo: function(x1, y1, x2, y2, x3, y3) {
            this.ctx.bezierCurveTo(x1, y1, x2, y2, x3, y3);
        },
        curveTo2: function(x2, y2, x3, y3) {
            TODO("'v' operator: need current point in gfx context");
        },
        curveTo3: function(x1, y1, x3, y3) {
            this.curveTo(x1, y1, x3, y3, x3, y3);
        },
        closePath: function() {
            this.ctx.closePath();
        },
        rectangle: function(x, y, width, height) {
            this.ctx.rect(x, y, width, height);
        },
        stroke: function() {
            this.ctx.stroke();
            this.consumePath();
        },
        closeStroke: function() {
            this.closePath();
            this.stroke();
        },
        fill: function() {
            this.ctx.fill();
            this.consumePath();
        },
        eoFill: function() {
            var savedFillRule = this.setEOFillRule();
            this.fill();
            this.restoreFillRule(savedFillRule);
        },
        fillStroke: function() {
            this.ctx.fill();
            this.ctx.stroke();
            this.consumePath();
        },
        eoFillStroke: function() {
            var savedFillRule = this.setEOFillRule();
            this.fillStroke();
            this.restoreFillRule(savedFillRule);
        },
        closeFillStroke: function() {
            return this.fillStroke();
        },
        closeEOFillStroke: function() {
            var savedFillRule = this.setEOFillRule();
            this.fillStroke();
            this.restoreFillRule(savedFillRule);
        },
        endPath: function() {
            this.consumePath();
        },

        // Clipping
        clip: function() {
            this.pendingClip = NORMAL_CLIP;
        },
        eoClip: function() {
            this.pendingClip = EO_CLIP;
        },

        // Text
        beginText: function() {
            this.current.textMatrix = IDENTITY_MATRIX;
            this.current.x = this.current.lineX = 0;
            this.current.y = this.current.lineY = 0;
        },
        endText: function() {
        },
        setCharSpacing: function(spacing) {
            TODO("character (glyph?) spacing");
        },
        setWordSpacing: function(spacing) {
            TODO("word spacing");
        },
        setHSpacing: function(scale) {
            TODO("horizontal text scale");
        },
        setLeading: function(leading) {
            this.current.leading = leading;
        },
        setFont: function(fontRef, size) {
            var font = this.res.get("Font");
            if (!IsDict(font))
              return;

            font = font.get(fontRef.name);
            font = this.xref.fetchIfRef(font);
            if (!font)
                return;

            var fontName = "";
            var fontDescriptor = font.get("FontDescriptor");
            if (fontDescriptor.num) {
                var fontDescriptor = this.xref.fetchIfRef(fontDescriptor);
                fontName = fontDescriptor.get("FontName").name.replace("+", "_");
                Fonts.active = fontName;
            }

            this.current.fontSize = size;
            this.ctx.font = this.current.fontSize +'px "' + fontName + '"';
        },
        setTextRenderingMode: function(mode) {
            TODO("text rendering mode");
        },
        setTextRise: function(rise) {
            TODO("text rise");
        },
        moveText: function (x, y) {
            this.current.x = this.current.lineX += x;
            this.current.y = this.current.lineY += y;
        },
        setLeadingMoveText: function(x, y) {
            this.setLeading(-y);
            this.moveText(x, y);
        },
        setTextMatrix: function(a, b, c, d, e, f) {
            this.current.textMatrix = [ a, b, c, d, e, f ];
            this.current.x = this.current.lineX = 0;
            this.current.y = this.current.lineY = 0;
        },
        nextLine: function() {
            this.moveText(0, this.current.leading);
        },
        showText: function(text) {
            this.ctx.save();
            this.ctx.translate(0, 2 * this.current.y);
            this.ctx.scale(1, -1);
            this.ctx.transform.apply(this.ctx, this.current.textMatrix);
            this.ctx.fillText(Fonts.chars2Unicode(text), this.current.x, this.current.y);
            this.current.x += this.ctx.measureText(text).width;

            this.ctx.restore();
        },
        showSpacedText: function(arr) {
            for (var i = 0; i < arr.length; ++i) {
                var e = arr[i];
                if (IsNum(e)) {
                    this.current.x -= e * 0.001 * this.current.fontSize;
                } else if (IsString(e)) {
                    this.showText(e);
                } else {
                    malformed("TJ array element "+ e +" isn't string or num");
                }
            }
        },
        nextLineShowText: function(text) {
            this.nextLine();
            this.showText(text);
        },
        nextLineSetSpacingShowText: function(wordSpacing, charSpacing, text) {
            this.setWordSpacing(wordSpacing);
            this.setCharSpacing(charSpacing);
            this.nextLineShowText(text);
        },

        // Type3 fonts
        setCharWidth: function(xWidth, yWidth) {
            TODO("type 3 fonts ('d0' operator)");
        },
        setCharWidthAndBounds: function(xWidth, yWidth, llx, lly, urx, ury) {
            TODO("type 3 fonts ('d1' operator)");
        },

        // Color
        setStrokeColorSpace: function(space) {
            // TODO real impl
        },
        setFillColorSpace: function(space) {
            // TODO real impl
        },
        setStrokeColor: function(/*...*/) {
            // TODO real impl
            if (1 === arguments.length) {
                this.setStrokeGray.apply(this, arguments);
            } else if (3 === arguments.length) {
                this.setStrokeRGBColor.apply(this, arguments);
            }
        },
        setStrokeColorN: function(/*...*/) {
            // TODO real impl
            this.setStrokeColor.apply(this, arguments);
        },
        setFillColor: function(/*...*/) {
            // TODO real impl
            if (1 === arguments.length) {
                this.setFillGray.apply(this, arguments);
            } else if (3 === arguments.length) {
                this.setFillRGBColor.apply(this, arguments);
            }
        },
        setFillColorN: function(/*...*/) {
            // TODO real impl
            this.setFillColor.apply(this, arguments);
        },
        setStrokeGray: function(gray) {
            this.setStrokeRGBColor(gray, gray, gray);
        },
        setFillGray: function(gray) {
            this.setFillRGBColor(gray, gray, gray);
        },
        setStrokeRGBColor: function(r, g, b) {
            this.ctx.strokeStyle = this.makeCssRgb(r, g, b);
        },
        setFillRGBColor: function(r, g, b) {
            this.ctx.fillStyle = this.makeCssRgb(r, g, b);
        },
        setStrokeCMYKColor: function(c, m, y, k) {
            TODO("CMYK space");
        },
        setFillCMYKColor: function(c, m, y, k) {
            TODO("CMYK space");
        },

        // Shading
        shadingFill: function(entryRef) {
            var xref = this.xref;
            var res = this.res;
            
            var shadingRes = xref.fetchIfRef(res.get("Shading"));
            if (!shadingRes)
                error("No shading resource found");

            var shading = xref.fetchIfRef(shadingRes.get(entryRef.name));
            if (!shading)
                error("No shading object found");

            this.save();

            var bbox = shading.get("BBox");
            if (bbox && IsArray(bbox) && 4 == bbox.length) {
                this.rectangle.apply(this, bbox);
                this.clip();
                this.endPath();
            }

            var cs = shading.get2("ColorSpace", "CS");
            TODO("shading-fill color space");

            var background = shading.get("Background");
            if (background)
                TODO("handle background colors");

            const types = [null, this.fillFunctionShading,
                  this.fillAxialShading, this.fillRadialShading];
            
            var typeNum = shading.get("ShadingType");
            var fillFn = types[typeNum];
            if (!fillFn) 
                error("Unknown type of shading");
            fillFn.apply(this, [shading]);

            this.restore();
        },

        fillAxialShading: function(sh) {
            var coordsArr = sh.get("Coords");
            var x0 = coordsArr[0], y0 = coordsArr[1],
                x1 = coordsArr[2], y1 = coordsArr[3];
            
            var t0 = 0.0, t1 = 1.0;
            if (sh.has("Domain")) {
                var domainArr = sh.get("Domain");
                t0 = domainArr[0], t1 = domainArr[1];
            }

            var extendStart = false, extendEnd = false;
            if (sh.has("Extend")) {
                var extendArr = sh.get("Extend");
                extendStart = extendArr[0], extendEnd = extendArr[1];
                TODO("Support extend");
            }
            var fnObj = sh.get("Function");
            fnObj = this.xref.fetchIfRef(fnObj);
            if (IsArray(fnObj))
                error("No support for array of functions");
            else if (!IsPDFFunction(fnObj))
                error("Invalid function");
            var fn = new PDFFunction(this.xref, fnObj);

            var gradient = this.ctx.createLinearGradient(x0, y0, x1, y1);
            
            // 10 samples seems good enough for now, but probably won't work
            // if there are sharp color changes. Ideally, we could see the 
            // current image size and base the # samples on that.
            var step = (t1 - t0) / 10;
            
            for (var i = t0; i <= t1; i += step) {
                var c = fn.func([i]);
                gradient.addColorStop(i, this.makeCssRgb.apply(this, c));
            }

            this.ctx.fillStyle = gradient;
            
            // HACK to draw the gradient onto an infinite rectangle.
            // PDF gradients are drawn across the entire image while
            // Canvas only allows gradients to be drawn in a rectangle
            // Also, larger numbers seem to cause overflow which causes
            // nothing to be drawn.
            this.ctx.fillRect(-1e10, -1e10, 2e10, 2e10);
        },

        // Images
        beginInlineImage: function() {
            TODO("inline images");
            error("(Stream will not be parsed properly, bailing now)");
            // Like an inline stream:
            //  - key/value pairs up to Cmd(ID)
            //  - then image data up to Cmd(EI)
        },

        // XObjects
        paintXObject: function(obj) {
            var xobj = this.xobjs.get(obj.name);
            if (!xobj)
                return;
            xobj = this.xref.fetchIfRef(xobj);
            assertWellFormed(IsStream(xobj), "XObject should be a stream");
            
            var oc = xobj.dict.get("OC");
            if (oc) {
                TODO("oc for xobject");
            }
            
            var opi = xobj.dict.get("OPI");
            if (opi) {
                TODO("opi for xobject");
            }

            var type = xobj.dict.get("Subtype");
            assertWellFormed(IsName(type), "XObject should have a Name subtype");
            if ("Image" == type.name) {
                this.paintImageXObject(obj, xobj, false);
            } else if ("Form" == type.name) {
                this.paintFormXObject(obj, xobj);
            } else if ("PS" == type.name) {
                warn("(deprecated) PostScript XObjects are not supported");
            } else {
                malformed("Unknown XObject subtype "+ type.name);
            }
        },

        paintFormXObject: function(ref, stream) {
            this.save();

            var matrix = stream.dict.get("Matrix");
            if (matrix && IsArray(matrix) && 6 == matrix.length)
                this.transform.apply(this, matrix);

            var bbox = stream.dict.get("BBox");
            if (bbox && IsArray(bbox) && 4 == bbox.length) {
                this.rectangle.apply(this, bbox);
                this.clip();
                this.endPath();
            }

            this.execute(ref.code, this.xref, stream.dict.get("Resources"));

            this.restore();
        },

        paintImageXObject: function(ref, image, inline) {
            this.save();
            if (image.getParams) {
                // JPX/JPEG2000 streams directly contain bits per component
                // and color space mode information.
                TODO("get params from actual stream");
                // var bits = ...
                // var colorspace = ...
            }
            // TODO cache rendered images?

            var dict = image.dict;
            var w = dict.get2("Width", "W");
            var h = dict.get2("Height", "H");

            if (w < 1 || h < 1)
                error("Invalid image width or height");
            
            var ctx = this.ctx;
            // scale the image to the unit square
            ctx.scale(1/w, 1/h);

            var interpolate = dict.get2("Interpolate", "I");
            if (!IsBool(interpolate))
                interpolate = false;
            var imageMask = dict.get2("ImageMask", "IM");
            if (!IsBool(imageMask))
                imageMask = false;

            var bitsPerComponent = image.bitsPerComponent;
            if (!bitsPerComponent) {
                bitsPerComponent = dict.get2("BitsPerComponent", "BPC");
                if (!bitsPerComponent) {
                    if (imageMask)
                        bitsPerComponent = 1;
                    else
                        error("Bits per component missing in image");
                }
            }

            if (bitsPerComponent !== 8)
                error("Unsupported bpc");

            var xref = this.xref;
            var colorSpaces = this.colorSpaces;

            if (imageMask) {
                error("support image masks");
            }

            // actual image
            var csStream = dict.get2("ColorSpace", "CS");
            csStream = xref.fetchIfRef(csStream);
            if (IsName(csStream) && inline) 
                csStream = colorSpaces.get(csStream);
            
            var colorSpace = new ColorSpace(xref, csStream);

            var decode = dict.get2("Decode", "D");

            TODO("create color map");
            
            var mask = image.dict.get("Mask");
            mask = xref.fetchIfRef(mask);
            var smask = image.dict.get("SMask");
            smask = xref.fetchIfRef(smask);

            if (smask) {
                if (inline)
                    error("cannot combine smask and inlining");

                var maskDict = smask.dict;
                var maskW = maskDict.get2("Width", "W");
                var maskH = maskDict.get2("Height", "H");
                if (!IsNum(maskW) || !IsNum(maskH) || maskW < 1 || maskH < 1)
                    error("Invalid image width or height");
                if (maskW !== w || maskH !== h)
                    error("Invalid image width or height");

                var maskInterpolate = maskDict.get2("Interpolate", "I");
                if (!IsBool(maskInterpolate))
                    maskInterpolate = false;

                var maskBPC = maskDict.get2("BitsPerComponent", "BPC");
                if (!maskBPC)
                    error("Invalid image mask bpc");
            
                var maskCsStream = maskDict.get2("ColorSpace", "CS");
                maskCsStream = xref.fetchIfRef(maskCsStream);
                var maskColorSpace = new ColorSpace(xref, maskCsStream);
                if (maskColorSpace.mode !== "DeviceGray")
                    error("Invalid color space for smask");

                var maskDecode = maskDict.get2("Decode", "D");
                if (maskDecode)
                    TODO("Handle mask decode");
                // handle matte object 
            }

            var tmpCanvas = document.createElement("canvas");
            tmpCanvas.width = w;
            tmpCanvas.height = h;
            var tmpCtx = tmpCanvas.getContext("2d");
            var imgData = tmpCtx.getImageData(0, 0, w, h);
            var pixels = imgData.data;
            
            if (bitsPerComponent != 8)
                error("unhandled number of bits per component"); 
            
            if (smask) {
                //if (maskColorSpace.numComps != 1)
                //    error("Incorrect number of components in smask");
                
                var numComps = colorSpace.numComps;
                var imgArray = image.getBytes(numComps * w * h);
                var imgIdx = 0;

                var smArray = smask.getBytes(w * h);
                var smIdx = 0;
               
                var length = 4 * w * h;
                switch (numComps) {
                case 1:
                    for (var i = 0; i < length; i += 4) {
                        var p = imgArray[imageIdx++];
                        pixels[i] = p;
                        pixels[i+1] = p;
                        pixels[i+2] = p;
                        pixels[i+3] = smArray[smIdx++];
                    }
                    break;
                case 3:
                    for (var i = 0; i < length; i += 4) {
                        pixels[i] = imgArray[imgIdx++];
                        pixels[i+1] = imgArray[imgIdx++];
                        pixels[i+2] = imgArray[imgIdx++];
                        pixels[i+3] = smArray[smIdx++];
                    }
                    break;
                default:
                    error("unhandled amount of components per pixel: " + numComps);
                }
            } else {
                var numComps = colorSpace.numComps;
                var imgArray = image.getBytes(numComps * w * h);
                var imgIdx = 0;
               
                var length = 4 * w * h;
                switch (numComps) {
                case 1:
                    for (var i = 0; i < length; i += 4) {
                        var p = imgArray[imageIdx++];
                        pixels[i] = p;
                        pixels[i+1] = p;
                        pixels[i+2] = p;
                        pixels[i+3] = 255;
                    }
                    break;
                case 3:
                    for (var i = 0; i < length; i += 4) {
                        pixels[i] = imgArray[imgIdx++];
                        pixels[i+1] = imgArray[imgIdx++];
                        pixels[i+2] = imgArray[imgIdx++];
                        pixels[i+3] = 255;
                    }
                    break;
                default:
                    error("unhandled amount of components per pixel: " + numComps);
                }
            }
            tmpCtx.putImageData(imgData, 0, 0);
            ctx.drawImage(tmpCanvas, 0, 0);
            this.restore();
        },

        // Marked content

        markPoint: function(tag) {
            TODO("Marked content");
        },
        markPointProps: function(tag, properties) {
            TODO("Marked content");
        },
        beginMarkedContent: function(tag) {
            TODO("Marked content");
        },
        beginMarkedContentProps: function(tag, properties) {
            TODO("Marked content");
        },
        endMarkedContent: function() {
            TODO("Marked content");
        },

        // Compatibility

        beginCompat: function() {
            TODO("ignore undefined operators (should we do that anyway?)");
        },
        endCompat: function() {
            TODO("stop ignoring undefined operators");
        },

        // Helper functions

        consumePath: function() {
            if (this.pendingClip) {
                var savedFillRule = null;
                if (this.pendingClip == EO_CLIP)
                    savedFillRule = this.setEOFillRule();

                this.ctx.clip();

                this.pendingClip = null;
                if (savedFillRule !== null)
                    this.restoreFillRule(savedFillRule);
            }
            this.ctx.beginPath();
        },
        makeCssRgb: function(r, g, b) {
            var ri = (255 * r) | 0, gi = (255 * g) | 0, bi = (255 * b) | 0;
            return "rgb("+ ri +","+ gi +","+ bi +")";
        },
        // We generally keep the canvas context set for
        // nonzero-winding, and just set evenodd for the operations
        // that need them.
        setEOFillRule: function() {
            var savedFillRule = this.ctx.mozFillRule;
            this.ctx.mozFillRule = "evenodd";
            return savedFillRule;
        },
        restoreFillRule: function(rule) {
            this.ctx.mozFillRule = rule;
        }
    };

    return constructor;
})();

var ColorSpace = (function() {
    function constructor(xref, cs) {
        if (IsName(cs)) {
            var mode = cs.name;
            this.mode = mode;
            switch(mode) {
            case "DeviceGray":
            case "G":
                this.numComps = 1;
            case "DeviceRGB":
                this.numComps = 3;
                break;
            }
            TODO("fill in color space constructor");
        } else if (IsArray(cs)) {
            var mode = cs[0].name;
            this.mode = mode;
            
            var stream = cs[1];
            stream = xref.fetchIfRef(stream);

            switch (mode) {
            case "DeviceGray":
            case "G":
                this.stream = stream;
                this.dict = stream.dict;
                this.numComps = 1;
                break;
            case "ICCBased":
                var dict = stream.dict;
                
                this.stream = stream;
                this.dict = dict;
                this.numComps = dict.get("N");
                break;
            default:
                error("unrecognized color space object");
            }
        } else {
            error("unrecognized color space object");
        }
    };
    
    constructor.prototype = {
    };

    return constructor;
})();

var PDFFunction = (function() {
    function constructor(xref, fn) {
        var dict = fn.dict;
        if (!dict)
           dict = fn;

        const types = [this.constructSampled, null,
                this.constructInterpolated, this.constructStiched,
                this.constructPostScript];
        
        var typeNum = dict.get("FunctionType");
        var typeFn = types[typeNum];
        if (!typeFn) 
            error("Unknown type of function");

        typeFn.apply(this, [fn, dict]);
    };

    constructor.prototype = {
        constructSampled: function(str, dict) {
            var domain = dict.get("Domain");
            var range = dict.get("Range");

            if (!domain || !range)
                error("No domain or range");
        
            var inputSize = domain.length / 2;
            var outputSize = range.length / 2;

            if (inputSize != 1)
                error("No support for multi-variable inputs to functions");

            var size = dict.get("Size");
            var bps = dict.get("BitsPerSample");
            var order = dict.get("Order");
            if (!order)
                order = 1;
            if (order !== 1)
                error ("No support for cubic spline interpolation");
            
            var encode = dict.get("Encode");
            if (!encode) {
                encode = [];
                for (var i = 0; i < inputSize; ++i) {
                    encode.push(0);
                    encode.push(size[i] - 1);
                }
            }
            var decode = dict.get("Decode");
            if (!decode)
                decode = range;

            var samples = this.getSampleArray(size, outputSize, bps, str);

            this.func = function(args) {
                var clip = function(v, min, max) {
                    if (v > max)
                        v = max;
                    else if (v < min)
                        v = min
                    return v;
                }

                if (inputSize != args.length)
                    error("Incorrect number of arguments");

                for (var i = 0; i < inputSize; i++) {
                    var i2 = i * 2;
                    
                    // clip to the domain
                    var v = clip(args[i], domain[i2], domain[i2 + 1]);

                    // encode
                    v = encode[i2] + ((v - domain[i2]) * 
                            (encode[i2 + 1] - encode[i2]) / 
                            (domain[i2 + 1] - domain[i2]));
                    
                    // clip to the size
                    args[i] = clip(v, 0, size[i] - 1);
                }

                // interpolate to table
                TODO("Multi-dimensional interpolation");
                var floor = Math.floor(args[0]);
                var ceil = Math.ceil(args[0]);
                var scale = args[0] - floor;

                floor *= outputSize;
                ceil *= outputSize;

                var output = [];
                for (var i = 0; i < outputSize; ++i) {
                    if (ceil == floor) {
                        var v = samples[ceil + i];
                    } else {
                        var low = samples[floor + i];
                        var high = samples[ceil + i];
                        var v = low * scale + high * (1 - scale);
                    }
                    
                    var i2 = i * 2;
                    // decode
                    v = decode[i2] + (v * (decode[i2 + 1] - decode[i2]) / 
                            ((1 << bps) - 1));
                    
                    // clip to the domain
                    output.push(clip(v, range[i2], range[i2 + 1]));
                }

                return output;
            }
        },
        getSampleArray: function(size, outputSize, bps, str) {
            var length = 1;
            for (var i = 0; i < size.length; i++)
                length *= size[i];
            length *= outputSize;

            var array = [];
            var codeSize = 0;
            var codeBuf = 0;

            var strBytes = str.getBytes((length * bps + 7) / 8);
            var strIdx = 0;
            for (var i = 0; i < length; i++) {
                var b;
                while (codeSize < bps) {
                    codeBuf <<= 8;
                    codeBuf |= strBytes[strIdx++];
                    codeSize += 8;
                }
                codeSize -= bps
                array.push(codeBuf >> codeSize);
                codeBuf &= (1 << codeSize) - 1;
            }
            return array;
        },
        constructInterpolated: function() {
            error("unhandled type of function");
        },    
        constructStiched: function() {
            error("unhandled type of function");
        },    
        constructPostScript: function() {
            error("unhandled type of function");
        }
    };

    return constructor;
})();<|MERGE_RESOLUTION|>--- conflicted
+++ resolved
@@ -510,7 +510,6 @@
     return constructor;
 })();
 
-<<<<<<< HEAD
 var FilterPredictor = (function() {
     function constructor(str, type, width, colors, bits) {
         this.str = str;
@@ -671,7 +670,10 @@
             }
             this.prevIdx = pixBytes;
             return true;
-=======
+        }
+    };
+    return constructor;
+})();
 var PredictorStream = (function() {
     function constructor(stream, params) {
         this.stream = stream;
@@ -754,7 +756,6 @@
                 if (this.bufferLength === 0) break;
             }
             this.pos += n;
->>>>>>> e99dad9b
         }
     };
 
@@ -777,12 +778,9 @@
     }
 
     constructor.prototype = {
-<<<<<<< HEAD
         toString: function() {
                       return this.name;
                   }
-=======
->>>>>>> e99dad9b
     };
 
     return constructor;
@@ -794,12 +792,9 @@
     }
 
     constructor.prototype = {
-<<<<<<< HEAD
         toString: function() {
                       return this.cmd;
                   }
-=======
->>>>>>> e99dad9b
     };
 
     return constructor;
@@ -1380,7 +1375,6 @@
         },
         makeFilter: function(stream, name, params) {
             if (name == "FlateDecode" || name == "Fl") {
-<<<<<<< HEAD
                 var flateStr = new FlateStream(stream);
                 if (IsDict(params)) {
                     var predType = params.get("Predictor");
@@ -1401,12 +1395,12 @@
                     }
                 }
                 return flateStr;
-=======
+                /*
                 if (params) {
                     return new PredictorStream(new FlateStream(stream), params);
                 }
                 return new FlateStream(stream);
->>>>>>> e99dad9b
+            */
             } else {
                 error("filter '" + name + "' not supported yet");
             }
